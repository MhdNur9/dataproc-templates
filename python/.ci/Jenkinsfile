--- conflicted
+++ resolved
@@ -462,33 +462,21 @@
                                     python3.8 -m venv env
 
                                     source env/bin/activate
-                                    
-<<<<<<< HEAD
+     
                                     export GCS_STAGING_LOCATION="gs://python-dataproc-templates-temp"
+                                    export JARS="gs://python-dataproc-templates-temp/jars/mongo-java-driver-3.9.1.jar,gs://python-dataproc-templates-temp/jars/mongo-spark-connector_2.12-2.4.0.jar"
                                     export SKIP_BUILD=true
 
                                     cd python
-=======
-                                        python3.8 -m pip install --user virtualenv    
-    
-                                        python3.8 -m venv env
-    
-                                        source env/bin/activate
-                                        
-                                        export GCS_STAGING_LOCATION="gs://python-dataproc-templates-temp"
-                                        export JARS="gs://python-dataproc-templates-temp/jars/mongo-java-driver-3.9.1.jar,gs://python-dataproc-templates-temp/jars/mongo-spark-connector_2.12-2.4.0.jar"
-                                        export SKIP_BUILD=true
-    
-                                        cd python
-                                        
-                                        ./bin/start.sh \
-                                        -- --template=MONGOTOGCS \
-                                        --mongo.gcs.output.format="avro" \
-                                        --mongo.gcs.output.location="gs://python-dataproc-templates-temp/integration-testing/output/MONGOTOGCS" \
-                                        --mongo.gcs.output.mode="overwrite" \
-                                        --mongo.gcs.input.uri="$ENV_TEST_MONGO_DB_URI" \
-                                        --mongo.gcs.input.database="demo" \
-                                        --mongo.gcs.input.collection="analysis"'''
+
+                                    ./bin/start.sh \
+                                    -- --template=MONGOTOGCS \
+                                    --mongo.gcs.output.format="avro" \
+                                    --mongo.gcs.output.location="gs://python-dataproc-templates-temp/integration-testing/output/MONGOTOGCS" \
+                                    --mongo.gcs.output.mode="overwrite" \
+                                    --mongo.gcs.input.uri="$ENV_TEST_MONGO_DB_URI" \
+                                    --mongo.gcs.input.database="demo" \
+                                    --mongo.gcs.input.collection="analysis"'''
                                 }
                             }
                             stage('MONGO TO BIGQUERY') {
@@ -522,8 +510,6 @@
                             stage('JDBC TO BIGQUERY') {
                                 steps{
                                     sh '''
->>>>>>> c9cf3ce7
-                                    
                                     ./bin/start.sh \
                                     -- --template=GCSTOGCS \
                                     --gcs.to.gcs.input.location="gs://dataproc-templates/data/avro/empavro" \
