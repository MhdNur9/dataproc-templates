--- conflicted
+++ resolved
@@ -112,13 +112,8 @@
         ignore_keys = {constants.MONGO_GCS_INPUT_URI}
         filtered_args = {key:val for key,val in args.items() if key not in ignore_keys}
         logger.info(
-<<<<<<< HEAD
-            "Starting Mongo to GCS spark job with parameters:\n"
+            "Starting Mongo to Cloud Storage Spark job with parameters:\n"
             f"{pprint.pformat(filtered_args)}"
-=======
-            "Starting Mongo to Cloud Storage Spark job with parameters:\n"
-            f"{pprint.pformat(args)}"
->>>>>>> b2b52340
         )
 
         # Read
