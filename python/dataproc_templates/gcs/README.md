--- conflicted
+++ resolved
@@ -1,8 +1,4 @@
-<<<<<<< HEAD
-## 1. GCS To BigQuery
-=======
 # GCS To BigQuery
->>>>>>> 2e126868
 
 Template for reading files from Google Cloud Storage and writing them to a BigQuery table. It supports reading JSON, CSV, Parquet and Avro formats.
 
@@ -68,24 +64,7 @@
     --gcs.bigquery.temp.bucket.name="<temp-bq-bucket-name>"
 ```
 
-<<<<<<< HEAD
-## 2. Text To BigQuery
-
-Template for reading TEXT files from Google Cloud Storage and writing them to a BigQuery table. It supports reading Text files with compression GZIP, BZIP2, LZ4, DEFLATE, NONE.
-
-It uses the [Spark BigQuery connector](https://cloud.google.com/dataproc-serverless/docs/guides/bigquery-connector-spark-example) for writing to BigQuery.
-
-## Arguments
-
-* `text.bigquery.input.location`: GCS location of the input text files (format: `gs://BUCKET/...`)
-* `text.bigquery.output.dataset`: BigQuery dataset for the output table
-* `text.bigquery.output.table`: BigQuery output table name
-* `text.bigquery.temp.bucket.name`: Temporary bucket for the Spark BigQuery connector
-* `text.bigquery.output.mode`: Output write mode (one of: append,overwrite,ignore,errorifexists)(Defaults to append)
-* `text.bigquery.input.compression`: Input file compression format (one of: gzip,bzip4,lz4,deflate,none)
-* `text.bigquery.input.delimiter`: Input file delimiter
-=======
-## GCS To BigTable
+# GCS To BigTable
 
 Template for reading files from Google Cloud Storage and writing them to a BigTable table. It supports reading JSON, CSV, Parquet and Avro formats.
 
@@ -222,38 +201,11 @@
 * `gcs.jdbc.output.driver`: JDBC output driver name
 * `gcs.jdbc.batch.size`: JDBC output batch size
 * `gcs.jdbc.output.url`: JDBC output URL
->>>>>>> 2e126868
+
 
 ## Usage
 
 ```
-<<<<<<< HEAD
-$ python main.py --template TEXTTOBIGQUERY --help
-
-usage: main.py --template TEXTTOBIGQUERY [-h] \
-    --text.bigquery.input.location TEXT.BIGQUERY.INPUT.LOCATION \
-    --text.bigquery.output.dataset TEXT.BIGQUERY.OUTPUT.DATASET \
-    --text.bigquery.output.table TEXT.BIGQUERY.OUTPUT.TABLE \
-    --text.bigquery.temp.bucket.name TEXT.BIGQUERY.TEMP.BUCKET.NAME \
-    --text.bigquery.input.compression {gzip,bzip4,lz4,deflate,none} \
-    --text.bigquery.input.delimiter 
-    [--text.bigquery.output.mode {overwrite,append,ignore,errorifexists}]
-
-optional arguments:
-  -h, --help            show this help message and exit
-  --text.bigquery.input.location TEXT.BIGQUERY.INPUT.LOCATION
-                        GCS location of the input files
-  --text.bigquery.output.dataset TEXT.BIGQUERY.OUTPUT.DATASET
-                        BigQuery dataset for the output table
-  --text.bigquery.output.table TEXT.BIGQUERY.OUTPUT.TABLE
-                        BigQuery output table name
-  --text.bigquery.input.compression {gzip,bzip4,lz4,deflate,none}
-                        Input file compression format (one of: gzip,bzip4,lz4,deflate,none)
-  --text.bigquery.temp.bucket.name TEXT.BIGQUERY.TEMP.BUCKET.NAME
-                        Spark BigQuery connector temporary bucket
-  --text.bigquery.output.mode {overwrite,append,ignore,errorifexists}
-                        Output write mode (one of: append,overwrite,ignore,errorifexists) (Defaults to append)
-=======
 $ python main.py --template GCSTOJDBC --help
 
 usage: main.py --template GCSTOJDBC [-h] \
@@ -282,14 +234,10 @@
                         Batch size of the data means number of records wanted to insert in one round trip into JDBC Table                                               
   --gcs.jdbc.output.url GCS.JDBC.OUTPUT.URL
                         JDBC Driver URL to connect with consisting of username and passwprd as well
->>>>>>> 2e126868
 ```
 
 ## Required JAR files
 
-<<<<<<< HEAD
-This template requires the [Spark BigQuery connector](https://cloud.google.com/dataproc-serverless/docs/guides/bigquery-connector-spark-example) to be available in the Dataproc cluster.
-=======
 This template requires the JDBC jar file to be available in the Dataproc cluster.
 User has to download the required jar file and host it inside a GCS Bucket, so that it could be referred during the execution of code.
 
@@ -301,12 +249,76 @@
 ```
 
 Once the jar file gets downloaded, please upload the file into a GCS Bucket.
->>>>>>> 2e126868
 
 ## Example submission
 
 ```
-<<<<<<< HEAD
+export JARS=<gcs-bucket-location-containing-jar-file> 
+
+./bin/start.sh \
+-- --template=GCSTOBIGQUERY \
+    --gcs.jdbc.input.format="<json|csv|parquet|avro>" \
+    --gcs.jdbc.input.location="<gs://bucket/path>" \
+    --gcs.bigquery.output.table="<table>" \
+    --gcs.bigquery.output.mode=<append|overwrite|ignore|errorifexists> \
+    --gcs.jdbc.output.driver="com.mysql.cj.jdbc.driver" \
+    --gcs.jdbc.batch.size=1000 \
+    --gcs.jdbc.output.url="jdbc:mysql://12.345.678.9:3306/test?user=root&password=root"
+```
+
+# Text To BigQuery
+
+Template for reading TEXT files from Google Cloud Storage and writing them to a BigQuery table. It supports reading Text files with compression GZIP, BZIP2, LZ4, DEFLATE, NONE.
+
+It uses the [Spark BigQuery connector](https://cloud.google.com/dataproc-serverless/docs/guides/bigquery-connector-spark-example) for writing to BigQuery.
+
+## Arguments
+
+* `text.bigquery.input.location`: GCS location of the input text files (format: `gs://BUCKET/...`)
+* `text.bigquery.output.dataset`: BigQuery dataset for the output table
+* `text.bigquery.output.table`: BigQuery output table name
+* `text.bigquery.temp.bucket.name`: Temporary bucket for the Spark BigQuery connector
+* `text.bigquery.output.mode`: Output write mode (one of: append,overwrite,ignore,errorifexists)(Defaults to append)
+* `text.bigquery.input.compression`: Input file compression format (one of: gzip,bzip4,lz4,deflate,none)
+* `text.bigquery.input.delimiter`: Input file delimiter
+
+## Usage
+
+```
+$ python main.py --template TEXTTOBIGQUERY --help
+
+usage: main.py --template TEXTTOBIGQUERY [-h] \
+    --text.bigquery.input.location TEXT.BIGQUERY.INPUT.LOCATION \
+    --text.bigquery.output.dataset TEXT.BIGQUERY.OUTPUT.DATASET \
+    --text.bigquery.output.table TEXT.BIGQUERY.OUTPUT.TABLE \
+    --text.bigquery.temp.bucket.name TEXT.BIGQUERY.TEMP.BUCKET.NAME \
+    --text.bigquery.input.compression {gzip,bzip4,lz4,deflate,none} \
+    --text.bigquery.input.delimiter 
+    [--text.bigquery.output.mode {overwrite,append,ignore,errorifexists}]
+
+optional arguments:
+  -h, --help            show this help message and exit
+  --text.bigquery.input.location TEXT.BIGQUERY.INPUT.LOCATION
+                        GCS location of the input files
+  --text.bigquery.output.dataset TEXT.BIGQUERY.OUTPUT.DATASET
+                        BigQuery dataset for the output table
+  --text.bigquery.output.table TEXT.BIGQUERY.OUTPUT.TABLE
+                        BigQuery output table name
+  --text.bigquery.input.compression {gzip,bzip4,lz4,deflate,none}
+                        Input file compression format (one of: gzip,bzip4,lz4,deflate,none)
+  --text.bigquery.temp.bucket.name TEXT.BIGQUERY.TEMP.BUCKET.NAME
+                        Spark BigQuery connector temporary bucket
+  --text.bigquery.output.mode {overwrite,append,ignore,errorifexists}
+                        Output write mode (one of: append,overwrite,ignore,errorifexists) (Defaults to append)
+```
+
+## Required JAR files
+
+This template requires the [Spark BigQuery connector](https://cloud.google.com/dataproc-serverless/docs/guides/bigquery-connector-spark-example) to be available in the Dataproc cluster.
+
+## Example submission
+
+```
 export GCP_PROJECT=<project_id>
 export REGION=<region>
 export GCS_STAGING_LOCATION=<gcs-staging-bucket-folder> 
@@ -321,17 +333,4 @@
     --text.bigquery.output.table="<table>" \
     --text.bigquery.output.mode=<append|overwrite|ignore|errorifexists> \
     --text.bigquery.temp.bucket.name="<temp-bq-bucket-name>"
-=======
-export JARS=<gcs-bucket-location-containing-jar-file> 
-
-./bin/start.sh \
--- --template=GCSTOBIGQUERY \
-    --gcs.jdbc.input.format="<json|csv|parquet|avro>" \
-    --gcs.jdbc.input.location="<gs://bucket/path>" \
-    --gcs.bigquery.output.table="<table>" \
-    --gcs.bigquery.output.mode=<append|overwrite|ignore|errorifexists> \
-    --gcs.jdbc.output.driver="com.mysql.cj.jdbc.driver" \
-    --gcs.jdbc.batch.size=1000 \
-    --gcs.jdbc.output.url="jdbc:mysql://12.345.678.9:3306/test?user=root&password=root"
->>>>>>> 2e126868
 ```