--- conflicted
+++ resolved
@@ -64,21 +64,6 @@
     --gcs.bigquery.temp.bucket.name="<temp-bq-bucket-name>"
 ```
 
-<<<<<<< HEAD
-# GCS To JDBC
-
-Template for reading files from Google Cloud Storage and writing them to a JDBC table. It supports reading JSON, CSV, Parquet and Avro formats.
-
-## Arguments
-
-* `gcs.jdbc.input.format`: Input file format (one of: avro,parquet,csv,json)
-* `gcs.jdbc.input.location`: GCS location of the input files (format: `gs://BUCKET/...`)
-* `gcs.jdbc.output.table`: BigQuery output table name
-* `gcs.jdbc.output.mode`: Output write mode (one of: append,overwrite,ignore,errorifexists)(Defaults to append)
-* `gcs.jdbc.output.driver`: JDBC output driver name
-* `gcs.jdbc.batch.size`: JDBC output batch size
-* `gcs.jdbc.output.url`: JDBC output URL
-=======
 ## GCS To BigTable
 
 Template for reading files from Google Cloud Storage and writing them to a BigTable table. It supports reading JSON, CSV, Parquet and Avro formats.
@@ -154,12 +139,72 @@
 * `gcs.bigquery.input.location`: GCS location of the input files (format: `gs://<bucket>/...`)
 * `gcs.bigquery.input.format`: Input file format (one of: avro,parquet,csv,json)
 * `gcs.bigtable.hbase.catalog.json`: HBase catalog inline json
->>>>>>> 01af5912
 
 ## Usage
 
 ```
-<<<<<<< HEAD
+$ python main.py --template GCSTOBIGTABLE --help                
+                        
+usage: main.py [-h] --gcs.bigtable.input.location GCS.BIGTABLE.INPUT.LOCATION
+                    --gcs.bigtable.input.format {avro,parquet,csv,json}
+                    --gcs.bigtable.hbase.catalog.json GCS.BIGTABLE.HBASE.CATALOG.JSON
+
+optional arguments:
+  -h, --help            show this help message and exit
+  --gcs.bigtable.input.location GCS.BIGTABLE.INPUT.LOCATION
+                        GCS location of the input files
+  --gcs.bigtable.input.format {avro,parquet,csv,json}
+                        Input file format (one of: avro,parquet,csv,json)
+  --gcs.bigtable.hbase.catalog.json GCS.BIGTABLE.HBASE.CATALOG.JSON
+                        HBase catalog inline json
+```
+
+## Example submission
+
+```
+export GCP_PROJECT=<project_id>
+export REGION=<region>
+export GCS_STAGING_LOCATION=<gcs-staging-bucket-folder> 
+export JARS="gs://<your_bucket_to_store_dependencies>/bigtable-hbase-2.x-hadoop-2.3.0.jar, \
+             gs://<your_bucket_to_store_dependencies>/hbase-client-2.4.12.jar, \
+             gs://<your_bucket_to_store_dependencies>/hbase-shaded-mapreduce-2.4.12.jar, \
+             file:///usr/lib/spark/external/hbase-spark-protocol-shaded.jar, \
+             file:///usr/lib/spark/external/hbase-spark.jar"
+
+./bin/start.sh \
+--container-image="gcr.io/<your_project>/<your_custom_image>:<your_version>" \
+--properties='spark.dataproc.driverEnv.SPARK_EXTRA_CLASSPATH=/etc/hbase/conf/' \ # image with hbase-site.xml in /etc/hbase/conf/
+-- --template=GCSTOBIGTABLE \
+   --gcs.bigtable.input.format="<json|csv|parquet|avro>" \
+   --gcs.bigtable.input.location="<gs://bucket/path>" \
+   --gcs.bigtable.hbase.catalog.json='''{
+                        "table":{"namespace":"default","name":"my_table"},
+                        "rowkey":"key",
+                        "columns":{
+                        "key":{"cf":"rowkey", "col":"key", "type":"string"},
+                        "name":{"cf":"cf", "col":"name", "type":"string"}
+                        }
+                    }'''
+```
+
+
+# GCS To JDBC
+
+Template for reading files from Google Cloud Storage and writing them to a JDBC table. It supports reading JSON, CSV, Parquet and Avro formats.
+
+## Arguments
+
+* `gcs.jdbc.input.format`: Input file format (one of: avro,parquet,csv,json)
+* `gcs.jdbc.input.location`: GCS location of the input files (format: `gs://BUCKET/...`)
+* `gcs.jdbc.output.table`: BigQuery output table name
+* `gcs.jdbc.output.mode`: Output write mode (one of: append,overwrite,ignore,errorifexists)(Defaults to append)
+* `gcs.jdbc.output.driver`: JDBC output driver name
+* `gcs.jdbc.batch.size`: JDBC output batch size
+* `gcs.jdbc.output.url`: JDBC output URL
+
+## Usage
+
+```
 $ python main.py --template GCSTOJDBC --help
 
 usage: main.py --template GCSTOJDBC [-h] \
@@ -195,35 +240,18 @@
 This template requires the JDBC jar file to be available in the Dataproc cluster.
 User has to download the required jar file and host it inside a GCS Bucket, so that it could be referred during the execution of code.
 
-Wget Command to download JDBC MySQL jar file is as follows :-
+wget Command to download JDBC MySQL jar file is as follows :-
 
 ```
 wget http://dev.mysql.com/get/Downloads/Connector-J/mysql-connector-java-5.1.30.tar.gz. -O /tmp/mysql-connector.tar.gz 
-=======
-$ python main.py --template GCSTOBIGTABLE --help                
-                        
-usage: main.py [-h] --gcs.bigtable.input.location GCS.BIGTABLE.INPUT.LOCATION
-                    --gcs.bigtable.input.format {avro,parquet,csv,json}
-                    --gcs.bigtable.hbase.catalog.json GCS.BIGTABLE.HBASE.CATALOG.JSON
-
-optional arguments:
-  -h, --help            show this help message and exit
-  --gcs.bigtable.input.location GCS.BIGTABLE.INPUT.LOCATION
-                        GCS location of the input files
-  --gcs.bigtable.input.format {avro,parquet,csv,json}
-                        Input file format (one of: avro,parquet,csv,json)
-  --gcs.bigtable.hbase.catalog.json GCS.BIGTABLE.HBASE.CATALOG.JSON
-                        HBase catalog inline json
->>>>>>> 01af5912
-```
+
+```
+
+Once the jar file gets downloaded, please upload the file into a GCS Bucket.
 
 ## Example submission
 
 ```
-export GCP_PROJECT=<project_id>
-export REGION=<region>
-export GCS_STAGING_LOCATION=<gcs-staging-bucket-folder> 
-<<<<<<< HEAD
 export JARS=<gcs-bucket-location-containing-jar-file> 
 
 ./bin/start.sh \
@@ -235,27 +263,4 @@
     --gcs.jdbc.output.driver="com.mysql.cj.jdbc.driver" \
     --gcs.jdbc.batch.size=1000 \
     --gcs.jdbc.output.url="jdbc:mysql://12.345.678.9:3306/test?user=root&password=root"
-```
-=======
-export JARS="gs://<your_bucket_to_store_dependencies>/bigtable-hbase-2.x-hadoop-2.3.0.jar, \
-             gs://<your_bucket_to_store_dependencies>/hbase-client-2.4.12.jar, \
-             gs://<your_bucket_to_store_dependencies>/hbase-shaded-mapreduce-2.4.12.jar, \
-             file:///usr/lib/spark/external/hbase-spark-protocol-shaded.jar, \
-             file:///usr/lib/spark/external/hbase-spark.jar"
-
-./bin/start.sh \
---container-image="gcr.io/<your_project>/<your_custom_image>:<your_version>" \
---properties='spark.dataproc.driverEnv.SPARK_EXTRA_CLASSPATH=/etc/hbase/conf/' \ # image with hbase-site.xml in /etc/hbase/conf/
--- --template=GCSTOBIGTABLE \
-   --gcs.bigtable.input.format="<json|csv|parquet|avro>" \
-   --gcs.bigtable.input.location="<gs://bucket/path>" \
-   --gcs.bigtable.hbase.catalog.json='''{
-                        "table":{"namespace":"default","name":"my_table"},
-                        "rowkey":"key",
-                        "columns":{
-                        "key":{"cf":"rowkey", "col":"key", "type":"string"},
-                        "name":{"cf":"cf", "col":"name", "type":"string"}
-                        }
-                    }'''
-```
->>>>>>> 01af5912
+```