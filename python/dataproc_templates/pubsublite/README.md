--- conflicted
+++ resolved
@@ -1,27 +1,14 @@
-<<<<<<< HEAD
 # Pub/Sub Lite to GCS
-=======
-## Pub/Sub Lite to Cloud Storage
->>>>>>> ac1319f8
 
 Template for reading files from Pub/Sub Lite and writing them to Google Cloud Storage.
 
-
 ## Arguments
 
-<<<<<<< HEAD
 * `pubsublite.to.gcs.input.subscription.url`: PubSubLite Input Subscription Url
 * `pubsublite.to.gcs.write.mode`: Output write mode (one of: append,overwrite,ignore,errorifexists)(Defaults to append)
 * `pubsublite.to.gcs.output.location`: GCS Location to put Output Files (format: `gs://BUCKET/...`)
 * `pubsublite.to.gcs.checkpoint.location`: GCS Checkpoint Folder Location
 * `pubsublite.to.gcs.output.format`: GCS Output File Format (one of: avro,parquet,csv,json) (Defaults to json)
-=======
-* `pubsublite.to.gcs.input.subscription.url`: Pub/Sub Lite Input Subscription Url
-* `pubsublite.to.gcs.write.mode`: Output write mode (one of: append, update, complete)(Defaults to append)
-* `pubsublite.to.gcs.output.location`: Cloud Storage Location to put Output Files (format: `gs://BUCKET/...`)
-* `pubsublite.to.gcs.checkpoint.location`: Cloud Storage Checkpoint Folder Location
-* `pubsublite.to.gcs.output.format`: Cloud Storage Output File Format (one of: avro,parquet,csv,json)(Defaults to csv)
->>>>>>> ac1319f8
 * `pubsublite.to.gcs.timeout`: Time for which the subscription will be read (measured in seconds)
 * `pubsublite.to.gcs.processing.time`: Time at which the query will be triggered to process input data (measured in seconds) (format: `"1 second"`)
 
@@ -76,12 +63,10 @@
 
 optional arguments:
   -h, --help            show this help message and exit
-<<<<<<< HEAD
   --pubsublite.to.gcs.write.mode PUBSUBLITE.TO.GCS.WRITE.MODE 
             {overwrite,append,ignore,errorifexists} Output Write Mode (Defaults to append)
   --pubsublite.to.gcs.output.format PUBSUBLITE.TO.GCS.OUTPUT.FORMAT
             {avro,parquet,csv,json} Output Format (Defaults to json)
-=======
   --pubsublite.to.gcs.input.subscription.url PUBSUBLITE.TO.GCS.INPUT.SUBSCRIPTION.URL
                         Pub/Sub Lite Input subscription url
   --pubsublite.to.gcs.write.mode {append,update,complete}
@@ -132,7 +117,6 @@
                         Compression codec to use when saving to file. This can be one of the known case-insensitive short names (none, bzip2, gzip, lz4, snappy and deflate)
   --pubsublite.to.gcs.output.header PUBSUBLITE.TO.GCS.OUTPUT.HEADER
                         Writes the names of columns as the first line. Defaults to True
->>>>>>> ac1319f8
 ```
 
 ## Required JAR files
