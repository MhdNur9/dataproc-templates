# Copyright 2022 Google LLC
#
# Licensed under the Apache License, Version 2.0 (the "License");
# you may not use this file except in compliance with the License.
# You may obtain a copy of the License at
#
# https://www.apache.org/licenses/LICENSE-2.0
#
# Unless required by applicable law or agreed to in writing, software
# distributed under the License is distributed on an "AS IS" BASIS,
# WITHOUT WARRANTIES OR CONDITIONS OF ANY KIND, either express or implied.
# See the License for the specific language governing permissions and
# limitations under the License.

from __future__ import annotations

from typing import List
from enum import Enum

__all__ = ['TemplateName']


class TemplateName(Enum):
    """Enumeration of all template types"""

    GCSTOBIGQUERY = "GCSTOBIGQUERY"
    GCSTOBIGTABLE = "GCSTOBIGTABLE"
    GCSTOGCS = "GCSTOGCS"
    BIGQUERYTOGCS = "BIGQUERYTOGCS"
    HIVETOBIGQUERY = "HIVETOBIGQUERY"
    HIVETOGCS = "HIVETOGCS"
    TEXTTOBIGQUERY = "TEXTTOBIGQUERY"
    GCSTOJDBC = "GCSTOJDBC"
    GCSTOMONGO = "GCSTOMONGO"
    HBASETOGCS = "HBASETOGCS"
    JDBCTOJDBC = "JDBCTOJDBC"
    JDBCTOGCS = "JDBCTOGCS"
    JDBCTOBIGQUERY = "JDBCTOBIGQUERY"
    MONGOTOGCS = "MONGOTOGCS"
    SNOWFLAKETOGCS = "SNOWFLAKETOGCS"
    REDSHIFTTOGCS = "REDSHIFTTOGCS"
    CASSANDRATOBQ= "CASSANDRATOBQ"
<<<<<<< HEAD
    AZURETOBQ= "AZURETOBQ"
=======
    CASSANDRATOGCS = "CASSANDRATOGCS"
    HIVEDDLEXTRACTOR = "HIVEDDLEXTRACTOR"
>>>>>>> 5d523a5d

    @classmethod
    def from_string(cls, template_name: str) -> TemplateName:
        """
        Get the TemplateName value from a string.

        This is not case-sensitive.

        Args:
            template_name (str): The string representation of
                the template name.

        Returns:
            TemplateName: the TemplateName value corresponding
                to the provided string

        Raises:
            ValueError: if the given template name is invalid
        """

        try:
            return cls[template_name.upper()]
        except KeyError as err:
            raise ValueError(f'Invalid template name {template_name}') from err

    @classmethod
    def choices(cls) -> List[str]:
        """
        Returns all the available TemplateName options as strings

        Returns:
            List[str]: All available TemplateName options
        """

        return [
            template_name.value for template_name in cls
        ]<|MERGE_RESOLUTION|>--- conflicted
+++ resolved
@@ -40,12 +40,9 @@
     SNOWFLAKETOGCS = "SNOWFLAKETOGCS"
     REDSHIFTTOGCS = "REDSHIFTTOGCS"
     CASSANDRATOBQ= "CASSANDRATOBQ"
-<<<<<<< HEAD
     AZURETOBQ= "AZURETOBQ"
-=======
     CASSANDRATOGCS = "CASSANDRATOGCS"
     HIVEDDLEXTRACTOR = "HIVEDDLEXTRACTOR"
->>>>>>> 5d523a5d
 
     @classmethod
     def from_string(cls, template_name: str) -> TemplateName:
