# Copyright 2022 Google LLC
#
# Licensed under the Apache License, Version 2.0 (the "License");
# you may not use this file except in compliance with the License.
# You may obtain a copy of the License at
#
# https://www.apache.org/licenses/LICENSE-2.0
#
# Unless required by applicable law or agreed to in writing, software
# distributed under the License is distributed on an "AS IS" BASIS,
# WITHOUT WARRANTIES OR CONDITIONS OF ANY KIND, either express or implied.
# See the License for the specific language governing permissions and
# limitations under the License.

from __future__ import annotations

from typing import List
from enum import Enum

__all__ = ['TemplateName']


class TemplateName(Enum):
    """Enumeration of all template types"""

    GCSTOBIGQUERY = "GCSTOBIGQUERY"
    GCSTOBIGTABLE = "GCSTOBIGTABLE"
    GCSTOGCS = "GCSTOGCS"
    BIGQUERYTOGCS = "BIGQUERYTOGCS"
    HIVETOBIGQUERY = "HIVETOBIGQUERY"
    HIVETOGCS = "HIVETOGCS"
    TEXTTOBIGQUERY = "TEXTTOBIGQUERY"
    GCSTOJDBC = "GCSTOJDBC"
    GCSTOMONGO = "GCSTOMONGO"
    HBASETOGCS = "HBASETOGCS"
    JDBCTOJDBC = "JDBCTOJDBC"
    JDBCTOGCS = "JDBCTOGCS"
    JDBCTOBIGQUERY = "JDBCTOBIGQUERY"
    MONGOTOGCS = "MONGOTOGCS"
    SNOWFLAKETOGCS = "SNOWFLAKETOGCS"
    REDSHIFTTOGCS = "REDSHIFTTOGCS"
    CASSANDRATOBQ= "CASSANDRATOBQ"
    CASSANDRATOGCS = "CASSANDRATOGCS"
    HIVEDDLEXTRACTOR = "HIVEDDLEXTRACTOR"
<<<<<<< HEAD
    KAFKATOGCS="KAFKATOGCS"
=======
    KAFKATOBQ="KAFKATOBQ"
    S3TOBIGQUERY = "S3TOBIGQUERY"
>>>>>>> e594aea6

    @classmethod
    def from_string(cls, template_name: str) -> TemplateName:
        """
        Get the TemplateName value from a string.

        This is not case-sensitive.

        Args:
            template_name (str): The string representation of
                the template name.

        Returns:
            TemplateName: the TemplateName value corresponding
                to the provided string

        Raises:
            ValueError: if the given template name is invalid
        """

        try:
            return cls[template_name.upper()]
        except KeyError as err:
            raise ValueError(f'Invalid template name {template_name}') from err

    @classmethod
    def choices(cls) -> List[str]:
        """
        Returns all the available TemplateName options as strings

        Returns:
            List[str]: All available TemplateName options
        """

        return [
            template_name.value for template_name in cls
        ]<|MERGE_RESOLUTION|>--- conflicted
+++ resolved
@@ -42,12 +42,10 @@
     CASSANDRATOBQ= "CASSANDRATOBQ"
     CASSANDRATOGCS = "CASSANDRATOGCS"
     HIVEDDLEXTRACTOR = "HIVEDDLEXTRACTOR"
-<<<<<<< HEAD
     KAFKATOGCS="KAFKATOGCS"
-=======
     KAFKATOBQ="KAFKATOBQ"
     S3TOBIGQUERY = "S3TOBIGQUERY"
->>>>>>> e594aea6
+
 
     @classmethod
     def from_string(cls, template_name: str) -> TemplateName:
