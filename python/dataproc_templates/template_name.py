--- conflicted
+++ resolved
@@ -42,11 +42,8 @@
     CASSANDRATOBQ= "CASSANDRATOBQ"
     CASSANDRATOGCS = "CASSANDRATOGCS"
     HIVEDDLEXTRACTOR = "HIVEDDLEXTRACTOR"
-<<<<<<< HEAD
     KAFKATOBQ="KAFKATOBQ"
-=======
     S3TOBIGQUERY = "S3TOBIGQUERY"
->>>>>>> 179f1fd3
 
     @classmethod
     def from_string(cls, template_name: str) -> TemplateName:
