--- conflicted
+++ resolved
@@ -433,12 +433,7 @@
     "LOG4J_PROPERTIES = \"log4j-spark-driver-template.properties\"\n",
     "PIPELINE_ROOT = GCS_STAGING_LOCATION + \"/pipeline_root/dataproc_pyspark\"\n",
     "\n",
-<<<<<<< HEAD
-    "# Adding dataproc template JAR and grpc jar\n",
-    "JARS.append(GCS_STAGING_LOCATION + \"/\" + GRPC_JAR)\n",
-=======
-    "# adding dataproc template JAR\n",
->>>>>>> 5a3005fc
+    "# Adding Dataproc template JAR\n",
     "JARS.append(GCS_STAGING_LOCATION + \"/\" + JAR_FILE)"
    ]
   },
@@ -614,15 +609,9 @@
    },
    "outputs": [],
    "source": [
-<<<<<<< HEAD
     "OJDBC_PATH = os.path.splitext(OJDBC_JAR)[0].replace(\"-\", \"/\")\n",
     "!wget --no-verbose https://repo1.maven.org/maven2/com/oracle/database/jdbc/$OJDBC_PATH/$OJDBC_JAR\n",
-    "!mvn -q clean spotless:apply install -DskipTests \n",
-    "!mvn -q dependency:get -Dartifact=io.grpc:grpc-grpclb:1.40.1 -Dmaven.repo.local=./grpc_lb "
-=======
-    "!wget --no-verbose https://repo1.maven.org/maven2/com/oracle/database/jdbc/ojdbc8/21.7.0.0/ojdbc8-21.7.0.0.jar\n",
     "!mvn -q clean spotless:apply install -DskipTests "
->>>>>>> 5a3005fc
    ]
   },
   {
