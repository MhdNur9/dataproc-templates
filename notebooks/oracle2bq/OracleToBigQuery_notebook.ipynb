{
 "cells": [
  {
   "attachments": {},
   "cell_type": "markdown",
   "id": "1db5371a-8f16-47b7-bcc7-5af386e9b6d8",
   "metadata": {},
   "source": [
    "# <center>Oracle to BigQuery"
   ]
  },
  {
   "cell_type": "code",
   "execution_count": null,
   "id": "98acd907",
   "metadata": {},
   "outputs": [],
   "source": [
    "# Copyright 2022 Google LLC\n",
    "#\n",
    "# Licensed under the Apache License, Version 2.0 (the \"License\");\n",
    "# you may not use this file except in compliance with the License.\n",
    "# You may obtain a copy of the License at\n",
    "#\n",
    "#     https://www.apache.org/licenses/LICENSE-2.0\n",
    "#\n",
    "# Unless required by applicable law or agreed to in writing, software\n",
    "# distributed under the License is distributed on an \"AS IS\" BASIS,\n",
    "# WITHOUT WARRANTIES OR CONDITIONS OF ANY KIND, either express or implied.\n",
    "# See the License for the specific language governing permissions and\n",
    "# limitations under the License."
   ]
  },
  {
   "attachments": {},
   "cell_type": "markdown",
   "id": "dd944742",
   "metadata": {},
   "source": [
    "#### References\n",
    "\n",
    "- [DataprocPySparkBatchOp reference](https://google-cloud-pipeline-components.readthedocs.io/en/google-cloud-pipeline-components-1.0.0/google_cloud_pipeline_components.experimental.dataproc.html)\n",
    "- [Kubeflow SDK Overview](https://www.kubeflow.org/docs/components/pipelines/sdk/sdk-overview/)\n",
    "- [Dataproc Serverless in Vertex AI Pipelines tutorial](https://github.com/GoogleCloudPlatform/vertex-ai-samples/blob/main/notebooks/community/ml_ops/stage3/get_started_with_dataproc_serverless_pipeline_components.ipynb)\n",
    "- [Build a Vertex AI Pipeline](https://cloud.google.com/vertex-ai/docs/pipelines/build-pipeline)\n",
    "\n",
    "#### Overview - Oracle to Bigquery Migration\n",
    "This notebook helps with the step by step process of migrating oracle database tables to bigquery using Dataproc template.\n",
    "##### Feedback\n",
    "Share you feedback, ideas, thoughts [feedback-form](https://forms.gle/XXCJeWeCJJ9fNLQS6). \n",
    "Questions, issues, and comments should be directed to dataproc-templates-support-external@googlegroups.com\n",
    "\n",
    "#### Permissions\n",
    "This notebook is built to run a Vertex AI User-Managed Notebook using the default Compute Engine Service Account.  \n",
    "Check the Dataproc Serverless in Vertex AI Pipelines tutorial linked above to learn how to setup a different Service Account. If using custom service account, service account attached to Vertex AI notebook should have Service Account User role to use custom role in job.\n",
    "\n",
    "Make sure that the service account used to run the notebook has the following roles:\n",
    "\n",
    "- roles/aiplatform.serviceAgent\n",
    "- roles/aiplatform.customCodeServiceAgent\n",
    "- roles/storage.objectCreator\n",
    "- roles/storage.objectViewer\n",
    "- roles/dataproc.editor\n",
    "- roles/dataproc.worker\n",
    "- roles/bigquery.dataEditor"
   ]
  },
  {
   "attachments": {},
   "cell_type": "markdown",
   "id": "7d89b301-5249-462a-97d8-986488b303fd",
   "metadata": {},
   "source": [
    "## Step 1: Install Libraries\n",
    "#### Run Step 1 one time for each new notebook instance"
   ]
  },
  {
   "cell_type": "code",
   "execution_count": null,
   "id": "fef65ec2-ad6b-407f-a993-7cdf871bba11",
   "metadata": {
    "tags": []
   },
   "outputs": [],
   "source": [
    "! pip3 install SQLAlchemy\n",
    "! pip3 install --upgrade google-cloud-pipeline-components kfp --user -q\n",
    "! pip3 install cx-Oracle"
   ]
  },
  {
   "attachments": {},
   "cell_type": "markdown",
   "id": "2fe7de03-566e-4902-97e9-eb9c9c4a8d8f",
   "metadata": {},
   "source": [
    "#### Oracle client Installation"
   ]
  },
  {
   "cell_type": "code",
   "execution_count": null,
   "id": "82bc9e6c-408e-4e87-9e44-82dff4f97969",
   "metadata": {
    "scrolled": true,
    "tags": []
   },
   "outputs": [],
   "source": [
    "%%bash\n",
    "sudo mkdir -p /opt/oracle\n",
    "sudo rm -fr /opt/oracle/instantclient*\n",
    "cd /opt/oracle\n",
    "sudo wget --no-verbose https://download.oracle.com/otn_software/linux/instantclient/instantclient-basic-linuxx64.zip\n",
    "sudo unzip instantclient-basic-linuxx64.zip\n",
    "INSTANT_CLIENT_DIR=$(find /opt/oracle -maxdepth 1 -type d -name \"instantclient_[0-9]*_[0-9]*\" | sort | tail -1)\n",
    "test -n \"${INSTANT_CLIENT_DIR}\" || echo \"ERROR: Could not find instant client\"\n",
    "test -n \"${INSTANT_CLIENT_DIR}\" || exit 1\n",
    "sudo apt-get install libaio1\n",
    "sudo sh -c \"echo ${INSTANT_CLIENT_DIR} > /etc/ld.so.conf.d/oracle-instantclient.conf\"\n",
    "sudo ldconfig\n",
    "export LD_LIBRARY_PATH=${INSTANT_CLIENT_DIR}:$LD_LIBRARY_PATH"
   ]
  },
  {
   "attachments": {},
   "cell_type": "markdown",
   "id": "31456ac6-d058-4d90-8b18-c10f92922f81",
   "metadata": {},
   "source": [
    "#### Once you've installed the additional packages, you may need to restart the notebook kernel so it can find the packages.\n",
    "\n",
    "Uncomment & run this cell if you have installed anything from above commands"
   ]
  },
  {
   "cell_type": "code",
   "execution_count": null,
   "id": "19ef1307-902e-4713-8948-b86084e19312",
   "metadata": {},
   "outputs": [],
   "source": [
    "# import os\n",
    "# import IPython\n",
    "# if not os.getenv(\"IS_TESTING\"):\n",
    "#     app = IPython.Application.instance()\n",
    "#     app.kernel.do_shutdown(True)"
   ]
  },
  {
   "attachments": {},
   "cell_type": "markdown",
   "id": "70d01e33-9099-4d2e-b57e-575c3a998d84",
   "metadata": {},
   "source": [
    "## Step 2: Import Libraries"
   ]
  },
  {
   "cell_type": "code",
   "execution_count": null,
   "id": "2703b502-1b41-44f1-bf21-41069255bc32",
   "metadata": {
    "tags": []
   },
   "outputs": [],
   "source": [
    "from datetime import datetime\n",
    "import os\n",
    "from pathlib import Path\n",
    "import sys\n",
    "import time\n",
    "\n",
    "import google.cloud.aiplatform as aiplatform\n",
    "from kfp import dsl\n",
    "from kfp.v2 import compiler\n",
<<<<<<< HEAD
    "from google_cloud_pipeline_components.experimental.dataproc import DataprocPySparkBatchOp\n",
    "import pandas as pd\n",
    "import sqlalchemy\n",
    "\n",
    "module_path = os.path.abspath(os.pardir)\n",
    "if module_path not in sys.path:\n",
    "    sys.path.append(module_path)\n",
    "\n",
    "from util.jdbc.jdbc_input_manager import JDBCInputManager\n",
    "from util.jdbc import jdbc_input_manager_interface\n",
    "from util import notebook_functions"
=======
    "from datetime import datetime\n",
    "import time\n",
    "import copy\n",
    "import math\n",
    "import pandas as pd\n",
    "from google_cloud_pipeline_components.experimental.dataproc import DataprocPySparkBatchOp\n",
    "import os\n",
    "from pathlib import Path\n",
    "from sqlalchemy import text"
>>>>>>> 74cee010
   ]
  },
  {
   "attachments": {},
   "cell_type": "markdown",
   "id": "09c4a209-db59-42f6-bba7-30cd46b16bad",
   "metadata": {},
   "source": [
    "## Step 3: Assign Parameters"
   ]
  },
  {
   "attachments": {},
   "cell_type": "markdown",
   "id": "92d3fbd8-013f-45e6-b7e9-8f31a4580e91",
   "metadata": {},
   "source": [
    "### Step 3.1 Common Parameters\n",
    " \n",
    "- PROJECT : GCP project-id\n",
    "- REGION : GCP region\n",
    "- GCS_STAGING_LOCATION : GCS staging location to be used for this notebook to store artifacts\n",
    "- SUBNET : VPC subnet\n",
    "- JARS : List of jars. For this notebook Oracle JDBC driver and BigQuery connector are required in addition to the dataproc template jars\n",
    "- MAX_PARALLELISM : Parameter for number of jobs to run in parallel default value is 5\n",
    "- SERVICE_ACCOUNT : Custom service account email to use for vertex ai pipeline and dataproc job with above mentioned permissions"
   ]
  },
  {
   "cell_type": "code",
   "execution_count": null,
   "id": "8162d9a2",
   "metadata": {
    "tags": [
     "parameters"
    ]
   },
   "outputs": [],
   "source": [
    "IS_PARAMETERIZED = False"
   ]
  },
  {
   "cell_type": "code",
   "execution_count": null,
   "id": "abe19575-7914-4dfa-b496-b8b2cfe2afd6",
   "metadata": {
    "tags": []
   },
   "outputs": [],
   "source": [
<<<<<<< HEAD
    "PROJECT = \"<project-id>\"\n",
    "REGION = \"<region>\"\n",
    "GCS_STAGING_LOCATION = \"gs://path\"\n",
    "SUBNET = \"projects/{project}/regions/{region}/subnetworks/{subnet}\"\n",
    "MAX_PARALLELISM = 5\n",
    "SERVICE_ACCOUNT = \"<Service-Account>\"\n",
=======
    "if not IS_PARAMETERIZED:\n",
    "    PROJECT = \"<project-id>\"\n",
    "    REGION = \"<region>\"\n",
    "    GCS_STAGING_LOCATION = \"gs://path\"\n",
    "    SUBNET = \"projects/{project}/regions/{region}/subnetworks/{subnet}\"\n",
    "    MAX_PARALLELISM = 5 # default value is set to 5\n",
    "    SERVICE_ACCOUNT = \"\" # leave blank to use default service account\n",
>>>>>>> 74cee010
    "\n",
    "OJDBC_JAR = \"ojdbc8-21.7.0.0.jar\" # For Oracle 11g use ojdbc6-11.2.0.4.jar\n",
    "# Do not change this parameter unless you want to refer below JARS from new location\n",
    "JARS = [f\"{GCS_STAGING_LOCATION}/jars/{OJDBC_JAR}\", f\"{GCS_STAGING_LOCATION}/jars/spark-bigquery-with-dependencies_2.12-0.27.0.jar\"]"
   ]
  },
  {
   "cell_type": "code",
   "execution_count": null,
   "id": "4a87c4e3-a4bd-44bd-8120-99097383bcec",
   "metadata": {},
   "outputs": [],
   "source": [
    "# If SERVICE_ACCOUNT is not specified it will take the one attached to Notebook\n",
    "if SERVICE_ACCOUNT == '':\n",
    "    shell_output = !gcloud auth list 2>/dev/null\n",
    "    SERVICE_ACCOUNT = shell_output[2].replace(\"*\", \"\").strip()\n",
    "    print(\"Service Account: \",SERVICE_ACCOUNT)"
   ]
  },
  {
   "attachments": {},
   "cell_type": "markdown",
   "id": "051df2af-bd8b-47c7-8cb2-05404ca0d859",
   "metadata": {},
   "source": [
    "### Step 3.2 Oracle to BigQuery Parameters\n",
    "- ORACLE_HOST: Oracle instance ip address\n",
    "- ORACLE_PORT: Oracle instance port\n",
    "- ORACLE_USERNAME: Oracle username\n",
    "- ORACLE_PASSWORD: Oracle password\n",
    "- ORACLE_DATABASE: Name of database/service for Oracle connection\n",
    "- ORACLE_SCHEMA: Schema to be exported, leave blank to export tables owned by ORACLE_USERNAME\n",
    "- ORACLE_TABLE_LIST: List of tables to migrate e.g.: ['table1', 'table2'] else provide an empty list for migration whole database e.g.: [] \n",
    "- ORACLE_READ_PARTITION_COLUMNS: Dictionary of custom read partition columns, e.g.: {'table2': 'secondary_id'}"
   ]
  },
  {
   "cell_type": "code",
   "execution_count": null,
   "id": "a4c61a12-7f39-41df-ace8-5d5c573680f1",
   "metadata": {
    "tags": []
   },
   "outputs": [],
   "source": [
<<<<<<< HEAD
    "ORACLE_HOST = \"\"\n",
    "ORACLE_PORT = \"1521\"\n",
    "ORACLE_USERNAME = \"\"\n",
    "ORACLE_PASSWORD = \"\"\n",
    "ORACLE_DATABASE = \"\"\n",
    "ORACLE_SCHEMA = \"\" # Leave empty to default to ORACLE_USERNAME\n",
    "ORACLE_TABLE_LIST = [] # Leave list empty for migrating complete ORACLE_SCHEMA else provide tables as ['table1', 'table2']\n",
    "ORACLE_READ_PARTITION_COLUMNS = {} # Leave empty for default read partition columns"
=======
    "if not IS_PARAMETERIZED:\n",
    "    ORACLE_HOST = \"\"\n",
    "    ORACLE_PORT = \"1521\"\n",
    "    ORACLE_USERNAME = \"\"\n",
    "    ORACLE_PASSWORD = \"\"\n",
    "    ORACLE_DATABASE = \"\"\n",
    "    ORACLETABLE_LIST = [] # leave list empty for migrating complete database else provide tables as ['table1','table2']"
>>>>>>> 74cee010
   ]
  },
  {
   "attachments": {},
   "cell_type": "markdown",
   "id": "166b1536-d58e-423b-b3c2-cc0c171d275e",
   "metadata": {},
   "source": [
    "### Step 3.3 Notebook Configuration Parameters\n",
    "Below variables should not be changed unless required\n",
    "- ORACLE_URL: Oracle Python URL\n",
    "- JDBC_DRIVER: JDBC driver class\n",
    "- JDBC_URL: Oracle JDBC URL\n",
    "- JDBC_FETCH_SIZE: Determines how many rows to fetch per round trip\n",
    "- JDBC_SESSION_INIT_STATEMENT: Custom SQL statement to execute in each reader database session\n",
    "- MAIN_CLASS: Dataproc Template Main Class\n",
    "- WORKING_DIRECTORY: Python working directory\n",
    "- PACKAGE_EGG_FILE: Dataproc Template distributio file\n",
    "- PIPELINE_ROOT: Path to Vertex AI pipeline artifacts"
   ]
  },
  {
   "cell_type": "code",
   "execution_count": null,
   "id": "8fa610c5",
   "metadata": {},
   "outputs": [],
   "source": [
    "cur_path = Path(os.getcwd())\n",
<<<<<<< HEAD
    "WORKING_DIRECTORY = os.path.join(cur_path.parent.parent, 'python')\n",
=======
    "if IS_PARAMETERIZED:\n",
    "    WORKING_DIRECTORY = os.path.join(cur_path.parent ,'python')\n",
    "else:\n",
    "    WORKING_DIRECTORY = os.path.join(cur_path.parent.parent ,'python')\n",
>>>>>>> 74cee010
    "\n",
    "# If the above code doesn't fetch the correct path please\n",
    "# provide complete path to python folder in your dataproc \n",
    "# template repo which you cloned.\n",
    "\n",
    "# WORKING_DIRECTORY = \"/home/jupyter/dataproc-templates/python/\"\n",
    "print(WORKING_DIRECTORY)"
   ]
  },
  {
   "cell_type": "code",
   "execution_count": null,
   "id": "c6f0f037-e888-4479-a143-f06a39bd5cc1",
   "metadata": {
    "tags": []
   },
   "outputs": [],
   "source": [
    "ORACLE_URL = \"oracle://{}:{}@{}:{}?service_name={}\".format(ORACLE_USERNAME, ORACLE_PASSWORD, ORACLE_HOST, ORACLE_PORT, ORACLE_DATABASE)\n",
    "JDBC_DRIVER = \"oracle.jdbc.OracleDriver\"\n",
    "JDBC_URL = \"jdbc:oracle:thin:{}/{}@{}:{}/{}\".format(ORACLE_USERNAME, ORACLE_PASSWORD, ORACLE_HOST, ORACLE_PORT, ORACLE_DATABASE)\n",
    "JDBC_FETCH_SIZE = 200\n",
    "JDBC_SESSION_INIT_STATEMENT = \"BEGIN DBMS_APPLICATION_INFO.SET_MODULE('Dataproc Templates','OracleToBigQuery Notebook'); END;\"\n",
    "MAIN_CLASS = \"com.google.cloud.dataproc.templates.main.DataProcTemplate\"\n",
    "PACKAGE_EGG_FILE = \"dataproc_templates_distribution.egg\"\n",
    "PIPELINE_ROOT = GCS_STAGING_LOCATION + \"/pipeline_root/dataproc_pyspark\""
   ]
  },
  {
   "attachments": {},
   "cell_type": "markdown",
   "id": "115c062b-5a91-4372-b440-5c37a12fbf87",
   "metadata": {},
   "source": [
    "## Step 4: Generate Oracle Table List\n",
    "This step creates list of tables for migration. If ORACLE_TABLE_LIST is kept empty all the tables in the ORACLE_DATABASE are listed for migration otherwise the provided list is used"
   ]
  },
  {
   "cell_type": "code",
   "execution_count": null,
   "id": "d0e362ac-30cd-4857-9e2a-0e9eb926e627",
   "metadata": {
    "tags": []
   },
   "outputs": [],
   "source": [
    "input_mgr = JDBCInputManager.create(\"oracle\", sqlalchemy.create_engine(ORACLE_URL))\n",
    "\n",
<<<<<<< HEAD
    "# Retrieve list of tables from database.\n",
    "ORACLE_TABLE_LIST = input_mgr.build_table_list(schema_filter=ORACLE_SCHEMA, table_filter=ORACLE_TABLE_LIST)\n",
    "ORACLE_SCHEMA = input_mgr.get_schema()\n",
    "print(f\"Total tables to migrate from schema {ORACLE_SCHEMA}:\", len(ORACLE_TABLE_LIST))\n",
    "\n",
    "print(\"List of tables for migration:\")\n",
    "print(ORACLE_TABLE_LIST)"
=======
    "print(\"list of tables for migration :\")\n",
    "print(ORACLETABLE_LIST)"
   ]
  },
  {
   "attachments": {},
   "cell_type": "markdown",
   "id": "1d9a62e8-7499-41c6-b32b-73b539b0c7c4",
   "metadata": {},
   "source": [
    "## Step 5: Get Primary Keys for tables from ORACLE source\n",
    "This step fetches primary key of tables listed in ORACLETABLE_LIST from ORACLE_DATABASE"
   ]
  },
  {
   "cell_type": "code",
   "execution_count": null,
   "id": "e7b9074c-a38e-4261-ae4e-57a498aaec88",
   "metadata": {},
   "outputs": [],
   "source": [
    "SQL_TABLE_PRIMARY_KEYS = {} #dict for storing primary keys for each table"
   ]
  },
  {
   "cell_type": "code",
   "execution_count": null,
   "id": "6eda8fac-582c-4d4a-b871-311bb2863335",
   "metadata": {
    "tags": []
   },
   "outputs": [],
   "source": [
    "DB = sqlalchemy.create_engine(ORACLE_URL)\n",
    "with DB.connect() as conn:\n",
    "    for table in ORACLETABLE_LIST:\n",
    "        primary_keys = []   \n",
    "        results = conn.execute(text(\"SELECT cols.column_name FROM sys.all_constraints cons, sys.all_cons_columns cols WHERE cols.table_name = '{}' AND cons.constraint_type = 'P' AND cons.status = 'ENABLED' AND cols.position = 1 AND cons.constraint_name = cols.constraint_name AND cons.owner = cols.owner\".format(table))).fetchall()\n",
    "        for row in results:\n",
    "            primary_keys.append(row[0])\n",
    "        if primary_keys:\n",
    "            SQL_TABLE_PRIMARY_KEYS[table] = \",\".join(primary_keys)\n",
    "        else:\n",
    "            SQL_TABLE_PRIMARY_KEYS[table] = \"\""
   ]
  },
  {
   "cell_type": "code",
   "execution_count": null,
   "id": "7c2a210f-48da-474f-bf46-89e755d01c67",
   "metadata": {
    "tags": []
   },
   "outputs": [],
   "source": [
    "pkDF = pd.DataFrame({\"table\" : ORACLETABLE_LIST, \"primary_keys\": list(SQL_TABLE_PRIMARY_KEYS.values())})\n",
    "print(\"Below are identified primary keys for migrating ORACLE table to Bigquery:\")\n",
    "pkDF"
>>>>>>> 74cee010
   ]
  },
  {
   "attachments": {},
   "cell_type": "markdown",
   "id": "f8ac9a9f-1332-4c75-b6ca-bfb3b776671f",
   "metadata": {},
   "source": [
    "## Step 5: Identify Read Partition Columns\n",
    "This step uses PARTITION_THRESHOLD (default value is 1 million) parameter and any table having rows greater than PARTITION_THRESHOLD will be used for partitioned read based on Primary Keys\n",
    " - PARTITION_OPTIONS: List will have table and its partitioned column and Spark SQL settings if exceeds the threshold"
   ]
  },
  {
   "cell_type": "code",
   "execution_count": null,
   "id": "fe54e83c-7845-4043-baf8-c0ee6f32787a",
   "metadata": {},
   "outputs": [],
   "source": [
    "PARTITION_THRESHOLD = 1000000\n",
    "PARTITION_OPTIONS = input_mgr.define_read_partitioning(\n",
    "    PARTITION_THRESHOLD, custom_partition_columns=ORACLE_READ_PARTITION_COLUMNS\n",
    ")\n",
    "input_mgr.read_partitioning_df(PARTITION_OPTIONS)"
   ]
  },
  {
   "attachments": {},
   "cell_type": "markdown",
   "id": "1fa5f841-a687-4723-a8e6-6e7e752ba36e",
   "metadata": {},
   "source": [
    "## Step 6: Download JAR files and Upload to GCS (only rquired to run one-time)\n",
    "#### Run Step 6 one time for each new notebook instance"
   ]
  },
  {
   "cell_type": "code",
   "execution_count": null,
   "id": "22220ae3-9fb4-471c-b5aa-f606deeca15e",
   "metadata": {
    "tags": []
   },
   "outputs": [],
   "source": [
    "%cd $WORKING_DIRECTORY"
   ]
  },
  {
   "attachments": {},
   "cell_type": "markdown",
   "id": "bdee7afc-699b-4c1a-aeec-df0f99764ae0",
   "metadata": {},
   "source": [
    "#### Downloading JDBC Oracle Driver and Bigquery Spark Connector Jar files"
   ]
  },
  {
   "cell_type": "code",
   "execution_count": null,
   "id": "4b40f634-1983-4267-a4c1-b072bf6d81ae",
   "metadata": {
    "scrolled": true,
    "tags": []
   },
   "outputs": [],
   "source": [
    "OJDBC_PATH = os.path.splitext(OJDBC_JAR)[0].replace(\"-\", \"/\")\n",
    "! wget --no-verbose https://repo1.maven.org/maven2/com/oracle/database/jdbc/$OJDBC_PATH/$OJDBC_JAR\n",
    "! wget --no-verbose https://repo1.maven.org/maven2/com/google/cloud/spark/spark-bigquery-with-dependencies_2.12/0.27.0/spark-bigquery-with-dependencies_2.12-0.27.0.jar"
   ]
  },
  {
   "cell_type": "code",
   "execution_count": null,
   "id": "06735281-1c22-48d3-9b71-20f9ca99d04a",
   "metadata": {
    "scrolled": true,
    "tags": []
   },
   "outputs": [],
   "source": [
    "! python3 ./setup.py bdist_egg --output=$PACKAGE_EGG_FILE"
   ]
  },
  {
   "attachments": {},
   "cell_type": "markdown",
   "id": "9e1a779f-2c39-42ec-98be-0f5e9d715447",
   "metadata": {},
   "source": [
    "#### Copying JARS files to GCS_STAGING_LOCATION"
   ]
  },
  {
   "cell_type": "code",
   "execution_count": null,
   "id": "939cdcd5-0f3e-4f51-aa78-93d1976cb0f4",
   "metadata": {
    "tags": []
   },
   "outputs": [],
   "source": [
    "! gsutil cp main.py $GCS_STAGING_LOCATION/dependencies/\n",
    "! gsutil cp -r $PACKAGE_EGG_FILE $GCS_STAGING_LOCATION/dependencies/\n",
    "! gsutil cp spark-bigquery-with-dependencies_2.12-0.27.0.jar $GCS_STAGING_LOCATION/jars/spark-bigquery-with-dependencies_2.12-0.27.0.jar\n",
    "! gsutil cp $OJDBC_JAR $GCS_STAGING_LOCATION/jars/$OJDBC_JAR"
   ]
  },
  {
   "attachments": {},
   "cell_type": "markdown",
   "id": "0d9bb170-09c4-40d1-baaf-9e907f215889",
   "metadata": {},
   "source": [
    "## Step 7: Calculate Parallel Jobs for Oracle to BigQuery\n",
    "This step uses MAX_PARALLELISM parameter to calculate number of parallel jobs to run"
   ]
  },
  {
   "cell_type": "code",
   "execution_count": null,
   "id": "2c501db0-c1fb-4a05-88b8-a7e546e2b1d0",
   "metadata": {
    "tags": []
   },
   "outputs": [],
   "source": [
    "# Calculate parallel jobs:\n",
    "JOB_LIST = notebook_functions.split_list(input_mgr.get_table_list(), MAX_PARALLELISM)\n",
    "print(\"List of tables for execution:\")\n",
    "print(JOB_LIST)"
   ]
  },
  {
   "attachments": {},
   "cell_type": "markdown",
   "id": "78f6f83b-891a-4515-a1d6-f3406a25dc2a",
   "metadata": {},
   "source": [
    "## Step 8: Execute Pipeline to Migrate Tables from Oracle to BigQuery\n",
    "- BIGQUERY_DATASET : Target dataset in Bigquery\n",
    "- BIGQUERY_MODE : Mode of operation at target <append|overwrite|ignore|errorifexists> (default overwrite)\n",
    "- TEMP_GCS_BUCKET : Bucket name for dataproc job staging\n",
    "- PYTHON_FILE_URIS : Path to PACKAGE_EGG_FILE\n",
    "- MAIN_PYTHON_CLASS : Path to main.py"
   ]
  },
  {
   "cell_type": "code",
   "execution_count": null,
   "id": "1f98914b-bd74-4d0e-9562-7019d504a25e",
   "metadata": {
    "tags": []
   },
   "outputs": [],
   "source": [
    "oracle_to_gcs_jobs = []\n",
    "\n",
    "if not IS_PARAMETERIZED:\n",
    "    BIGQUERY_DATASET=\"<bigquery-dataset-name>\"\n",
    "    BIGQUERY_MODE = \"overwrite\"  # append/overwrite\n",
    "    TEMP_GCS_BUCKET=\"<temp-bucket-name>\"\n",
    "PYTHON_FILE_URIS = [ GCS_STAGING_LOCATION + \"/dependencies/dataproc_templates_distribution.egg\" ]\n",
    "MAIN_PYTHON_CLASS = GCS_STAGING_LOCATION + \"/dependencies/main.py\""
   ]
  },
  {
   "cell_type": "code",
   "execution_count": null,
   "id": "22f7d00c-bd2a-4aaa-aee4-e41a9793dfb1",
   "metadata": {
    "tags": []
   },
   "outputs": [],
   "source": [
    "def migrate_oracle_to_bigquery(EXECUTION_LIST):\n",
    "    EXECUTION_LIST = EXECUTION_LIST\n",
    "    aiplatform.init(project=PROJECT,staging_bucket=TEMP_GCS_BUCKET)\n",
    "    \n",
    "    @dsl.pipeline(\n",
    "        name=\"python-oracle-to-bigquery-pyspark\",\n",
    "        description=\"Pipeline to get data from Oracle to BigQuery\",\n",
    "    )\n",
    "    def pipeline(\n",
    "        PROJECT_ID: str = PROJECT,\n",
    "        LOCATION: str = REGION,\n",
    "        MAIN_PYTHON_CLASS: str = MAIN_PYTHON_CLASS,\n",
    "        JAR_FILE_URIS: list = JARS,\n",
    "        SUBNETWORK_URI: str = SUBNET,\n",
    "        SERVICE_ACCOUNT: str = SERVICE_ACCOUNT,\n",
    "        PYTHON_FILE_URIS: list = PYTHON_FILE_URIS\n",
    "    ):\n",
    "        for table_name in EXECUTION_LIST:\n",
    "            BATCH_ID = \"oracle2bigquery-{}\".format(datetime.now().strftime(\"%s\"))\n",
    "            oracle_to_gcs_jobs.append(BATCH_ID)\n",
    "            if table_name in PARTITION_OPTIONS.keys():\n",
    "                partition_options = PARTITION_OPTIONS[table_name]\n",
    "                TEMPLATE_SPARK_ARGS = [\n",
    "                    \"--template=JDBCTOBIGQUERY\",\n",
    "                    \"--jdbc.bigquery.input.url={}\".format(JDBC_URL),\n",
    "                    \"--jdbc.bigquery.input.driver={}\".format(JDBC_DRIVER),\n",
    "                    \"--jdbc.bigquery.input.table={}.{}\".format(ORACLE_SCHEMA, table_name),\n",
    "                    \"--jdbc.bigquery.input.fetchsize={}\".format(JDBC_FETCH_SIZE),\n",
    "                    \"--jdbc.bigquery.output.mode={}\".format(BIGQUERY_MODE),\n",
    "                    \"--jdbc.bigquery.output.table={}\".format(table_name),\n",
    "                    \"--jdbc.bigquery.temp.bucket.name={}\".format(TEMP_GCS_BUCKET),\n",
    "                    \"--jdbc.bigquery.output.dataset={}\".format(BIGQUERY_DATASET),\n",
    "                    \"--jdbc.bigquery.input.partitioncolumn={}\".format(partition_options[jdbc_input_manager_interface.SPARK_PARTITION_COLUMN]),\n",
    "                    \"--jdbc.bigquery.input.lowerbound={}\".format(partition_options[jdbc_input_manager_interface.SPARK_LOWER_BOUND]),\n",
    "                    \"--jdbc.bigquery.input.upperbound={}\".format(partition_options[jdbc_input_manager_interface.SPARK_UPPER_BOUND]),\n",
    "                    \"--jdbc.bigquery.numpartitions={}\".format(partition_options[jdbc_input_manager_interface.SPARK_NUM_PARTITIONS])\n",
    "                ]\n",
    "\n",
    "            else:\n",
    "                TEMPLATE_SPARK_ARGS = [\n",
    "                    \"--template=JDBCTOBIGQUERY\",\n",
    "                    \"--jdbc.bigquery.input.url={}\".format(JDBC_URL),\n",
    "                    \"--jdbc.bigquery.input.driver={}\".format(JDBC_DRIVER),\n",
    "                    \"--jdbc.bigquery.input.table={}.{}\".format(ORACLE_SCHEMA, table_name),\n",
    "                    \"--jdbc.bigquery.input.fetchsize={}\".format(JDBC_FETCH_SIZE),\n",
    "                    \"--jdbc.bigquery.output.mode={}\".format(BIGQUERY_MODE),\n",
    "                    \"--jdbc.bigquery.output.table={}\".format(table_name),\n",
    "                    \"--jdbc.bigquery.temp.bucket.name={}\".format(TEMP_GCS_BUCKET),\n",
    "                    \"--jdbc.bigquery.output.dataset={}\".format(BIGQUERY_DATASET)\n",
    "                ]\n",
    "            if JDBC_SESSION_INIT_STATEMENT:\n",
    "                TEMPLATE_SPARK_ARGS.append(\"--jdbc.bigquery.input.sessioninitstatement={}\".format(JDBC_SESSION_INIT_STATEMENT))\n",
    "\n",
    "            _ = DataprocPySparkBatchOp(\n",
    "                project=PROJECT_ID,\n",
    "                location=LOCATION,\n",
    "                batch_id=BATCH_ID,\n",
    "                main_python_file_uri=MAIN_PYTHON_CLASS,\n",
    "                jar_file_uris=JAR_FILE_URIS,\n",
    "                python_file_uris=PYTHON_FILE_URIS,\n",
    "                subnetwork_uri=SUBNETWORK_URI,\n",
    "                service_account=SERVICE_ACCOUNT,\n",
    "                runtime_config_version=\"1.1\", # issue 665\n",
    "                args=TEMPLATE_SPARK_ARGS\n",
    "                )\n",
    "            time.sleep(3)\n",
    "\n",
    "    compiler.Compiler().compile(pipeline_func=pipeline, package_path=\"pipeline.json\")\n",
    "\n",
    "    pipeline = aiplatform.PipelineJob(\n",
    "        display_name=\"pipeline\",\n",
    "        template_path=\"pipeline.json\",\n",
    "        pipeline_root=PIPELINE_ROOT,\n",
    "        enable_caching=False,\n",
    "    )\n",
    "    pipeline.run(service_account=SERVICE_ACCOUNT)"
   ]
  },
  {
   "cell_type": "code",
   "execution_count": null,
   "id": "44205b54-1ac7-42f3-85ad-5b20f531056b",
   "metadata": {
    "scrolled": true,
    "tags": []
   },
   "outputs": [],
   "source": [
    "for execution_list in JOB_LIST:\n",
    "    print(execution_list)\n",
    "    migrate_oracle_to_bigquery(execution_list)"
   ]
  },
  {
   "attachments": {},
   "cell_type": "markdown",
   "id": "9ce7f828-dacc-404b-8927-dc3813e7216a",
   "metadata": {},
   "source": [
    "## Step 9: Get Status for Tables Migrated from Oracle to BigQuery"
   ]
  },
  {
   "cell_type": "code",
   "execution_count": null,
   "id": "b611510f-271c-447a-899d-42fbb983268d",
   "metadata": {
    "tags": []
   },
   "outputs": [],
   "source": [
    "def get_bearer_token():\n",
    "    \n",
    "    try:\n",
    "        #Defining Scope\n",
    "        CREDENTIAL_SCOPES = [\"https://www.googleapis.com/auth/cloud-platform\"]\n",
    "\n",
    "        #Assining credentials and project value\n",
    "        credentials, project_id = google.auth.default(scopes=CREDENTIAL_SCOPES)\n",
    "\n",
    "        #Refreshing credentials data\n",
    "        credentials.refresh(requests.Request())\n",
    "\n",
    "        #Get refreshed token\n",
    "        token = credentials.token\n",
    "        if token:\n",
    "            return (token,200)\n",
    "        else:\n",
    "            return \"Bearer token not generated\"\n",
    "    except Exception as error:\n",
    "        return (\"Bearer token not generated. Error : {}\".format(error),500)"
   ]
  },
  {
   "cell_type": "code",
   "execution_count": null,
   "id": "d1fcbc63-19db-42a8-a2ed-d9855da00c04",
   "metadata": {
    "tags": []
   },
   "outputs": [],
   "source": [
    "from google.auth.transport import requests\n",
    "import google\n",
    "token = get_bearer_token()\n",
    "if token[1] == 200:\n",
    "    print(\"Bearer token generated\")\n",
    "else:\n",
    "    print(token)"
   ]
  },
  {
   "cell_type": "code",
   "execution_count": null,
   "id": "5be3cf87-6d28-4b23-8466-87d3399f7a29",
   "metadata": {
    "tags": []
   },
   "outputs": [],
   "source": [
    "import requests\n",
    "\n",
    "oracle_to_bq_status = []\n",
    "job_status_url = \"https://dataproc.googleapis.com/v1/projects/{}/locations/{}/batches/{}\"\n",
    "for job in oracle_to_gcs_jobs:\n",
    "    auth = \"Bearer \" + token[0]\n",
    "    url = job_status_url.format(PROJECT,REGION,job)\n",
    "    headers = {\n",
    "      'Content-Type': 'application/json; charset=UTF-8',\n",
    "      'Authorization': auth \n",
    "    }\n",
    "    response = requests.get(url, headers=headers)\n",
    "    oracle_to_bq_status.append(response.json()['state'])"
   ]
  },
  {
   "cell_type": "code",
   "execution_count": null,
   "id": "1097575d-07c2-4659-a75f-d7e898e3f077",
   "metadata": {
    "tags": []
   },
   "outputs": [],
   "source": [
    "statusDF = pd.DataFrame({\"table\" : ORACLE_TABLE_LIST, \"oracle_to_gcs_job\" : oracle_to_gcs_jobs, \"oracle_to_bq_status\" : oracle_to_bq_status})\n",
    "statusDF"
   ]
  },
  {
   "attachments": {},
   "cell_type": "markdown",
   "id": "0961f164-c7e4-4bb5-80f0-25fd1051147b",
   "metadata": {},
   "source": [
    "## Step 10: Validate Row Counts of Migrated Tables from Oracle to BigQuery"
   ]
  },
  {
   "cell_type": "code",
   "execution_count": null,
   "id": "25299344-c167-4764-a5d1-56c1b384d104",
   "metadata": {
    "tags": []
   },
   "outputs": [],
   "source": [
    "# Get Oracle table counts\n",
    "oracle_row_count = input_mgr.get_table_list_with_counts()"
   ]
  },
  {
   "cell_type": "code",
   "execution_count": null,
   "id": "ab0e539d-5180-4f5b-915e-35f7ea45e0d3",
   "metadata": {
    "tags": []
   },
   "outputs": [],
   "source": [
    "from google.cloud import bigquery\n",
    "\n",
    "# Construct a BigQuery client object.\n",
    "client = bigquery.Client()\n",
    "\n",
    "bq_row_count = []\n",
    "for table in ORACLE_TABLE_LIST:\n",
    "    results = client.query(\"SELECT row_count FROM {}.__TABLES__ where table_id = '{}'\".format(BIGQUERY_DATASET, table))\n",
    "    for row in results:\n",
    "        bq_row_count.append(row[0])"
   ]
  },
  {
   "cell_type": "code",
   "execution_count": null,
   "id": "4b1afe12-3eb9-4133-8377-66dc63ac649c",
   "metadata": {
    "tags": []
   },
   "outputs": [],
   "source": [
    "statusDF['oracle_row_count'] = oracle_row_count \n",
    "statusDF['bq_row_count'] = bq_row_count \n",
    "statusDF"
   ]
  },
  {
   "cell_type": "code",
   "execution_count": null,
   "id": "89232bc9-e0f6-4ab4-8524-343ea7562eb0",
   "metadata": {},
   "outputs": [],
   "source": []
  }
 ],
 "metadata": {
  "environment": {
   "kernel": "python3",
   "name": "common-cpu.m96",
   "type": "gcloud",
   "uri": "gcr.io/deeplearning-platform-release/base-cpu:m96"
  },
  "kernelspec": {
   "display_name": "Python 3",
   "language": "python",
   "name": "python3"
  },
  "language_info": {
   "codemirror_mode": {
    "name": "ipython",
    "version": 3
   },
   "file_extension": ".py",
   "mimetype": "text/x-python",
   "name": "python",
   "nbconvert_exporter": "python",
   "pygments_lexer": "ipython3",
   "version": "3.10.9"
  },
  "vscode": {
   "interpreter": {
    "hash": "31f2aee4e71d21fbe5cf8b01ff0e069b9275f58929596ceb00d14d90e3e16cd6"
   }
  }
 },
 "nbformat": 4,
 "nbformat_minor": 5
}<|MERGE_RESOLUTION|>--- conflicted
+++ resolved
@@ -175,7 +175,6 @@
     "import google.cloud.aiplatform as aiplatform\n",
     "from kfp import dsl\n",
     "from kfp.v2 import compiler\n",
-<<<<<<< HEAD
     "from google_cloud_pipeline_components.experimental.dataproc import DataprocPySparkBatchOp\n",
     "import pandas as pd\n",
     "import sqlalchemy\n",
@@ -187,17 +186,6 @@
     "from util.jdbc.jdbc_input_manager import JDBCInputManager\n",
     "from util.jdbc import jdbc_input_manager_interface\n",
     "from util import notebook_functions"
-=======
-    "from datetime import datetime\n",
-    "import time\n",
-    "import copy\n",
-    "import math\n",
-    "import pandas as pd\n",
-    "from google_cloud_pipeline_components.experimental.dataproc import DataprocPySparkBatchOp\n",
-    "import os\n",
-    "from pathlib import Path\n",
-    "from sqlalchemy import text"
->>>>>>> 74cee010
    ]
   },
   {
@@ -249,22 +237,13 @@
    },
    "outputs": [],
    "source": [
-<<<<<<< HEAD
-    "PROJECT = \"<project-id>\"\n",
-    "REGION = \"<region>\"\n",
-    "GCS_STAGING_LOCATION = \"gs://path\"\n",
-    "SUBNET = \"projects/{project}/regions/{region}/subnetworks/{subnet}\"\n",
-    "MAX_PARALLELISM = 5\n",
-    "SERVICE_ACCOUNT = \"<Service-Account>\"\n",
-=======
     "if not IS_PARAMETERIZED:\n",
     "    PROJECT = \"<project-id>\"\n",
     "    REGION = \"<region>\"\n",
     "    GCS_STAGING_LOCATION = \"gs://path\"\n",
     "    SUBNET = \"projects/{project}/regions/{region}/subnetworks/{subnet}\"\n",
-    "    MAX_PARALLELISM = 5 # default value is set to 5\n",
+    "    MAX_PARALLELISM = 5\n",
     "    SERVICE_ACCOUNT = \"\" # leave blank to use default service account\n",
->>>>>>> 74cee010
     "\n",
     "OJDBC_JAR = \"ojdbc8-21.7.0.0.jar\" # For Oracle 11g use ojdbc6-11.2.0.4.jar\n",
     "# Do not change this parameter unless you want to refer below JARS from new location\n",
@@ -311,24 +290,15 @@
    },
    "outputs": [],
    "source": [
-<<<<<<< HEAD
-    "ORACLE_HOST = \"\"\n",
-    "ORACLE_PORT = \"1521\"\n",
-    "ORACLE_USERNAME = \"\"\n",
-    "ORACLE_PASSWORD = \"\"\n",
-    "ORACLE_DATABASE = \"\"\n",
-    "ORACLE_SCHEMA = \"\" # Leave empty to default to ORACLE_USERNAME\n",
-    "ORACLE_TABLE_LIST = [] # Leave list empty for migrating complete ORACLE_SCHEMA else provide tables as ['table1', 'table2']\n",
-    "ORACLE_READ_PARTITION_COLUMNS = {} # Leave empty for default read partition columns"
-=======
     "if not IS_PARAMETERIZED:\n",
     "    ORACLE_HOST = \"\"\n",
     "    ORACLE_PORT = \"1521\"\n",
     "    ORACLE_USERNAME = \"\"\n",
     "    ORACLE_PASSWORD = \"\"\n",
     "    ORACLE_DATABASE = \"\"\n",
-    "    ORACLETABLE_LIST = [] # leave list empty for migrating complete database else provide tables as ['table1','table2']"
->>>>>>> 74cee010
+    "    ORACLE_SCHEMA = \"\" # Leave empty to default to ORACLE_USERNAME\n",
+    "    ORACLE_TABLE_LIST = [] # Leave list empty for migrating complete ORACLE_SCHEMA else provide tables as ['table1', 'table2']\n",
+    "    ORACLE_READ_PARTITION_COLUMNS = {} # Leave empty for default read partition columns"
    ]
   },
   {
@@ -358,14 +328,10 @@
    "outputs": [],
    "source": [
     "cur_path = Path(os.getcwd())\n",
-<<<<<<< HEAD
-    "WORKING_DIRECTORY = os.path.join(cur_path.parent.parent, 'python')\n",
-=======
     "if IS_PARAMETERIZED:\n",
     "    WORKING_DIRECTORY = os.path.join(cur_path.parent ,'python')\n",
     "else:\n",
     "    WORKING_DIRECTORY = os.path.join(cur_path.parent.parent ,'python')\n",
->>>>>>> 74cee010
     "\n",
     "# If the above code doesn't fetch the correct path please\n",
     "# provide complete path to python folder in your dataproc \n",
@@ -415,7 +381,6 @@
    "source": [
     "input_mgr = JDBCInputManager.create(\"oracle\", sqlalchemy.create_engine(ORACLE_URL))\n",
     "\n",
-<<<<<<< HEAD
     "# Retrieve list of tables from database.\n",
     "ORACLE_TABLE_LIST = input_mgr.build_table_list(schema_filter=ORACLE_SCHEMA, table_filter=ORACLE_TABLE_LIST)\n",
     "ORACLE_SCHEMA = input_mgr.get_schema()\n",
@@ -423,66 +388,6 @@
     "\n",
     "print(\"List of tables for migration:\")\n",
     "print(ORACLE_TABLE_LIST)"
-=======
-    "print(\"list of tables for migration :\")\n",
-    "print(ORACLETABLE_LIST)"
-   ]
-  },
-  {
-   "attachments": {},
-   "cell_type": "markdown",
-   "id": "1d9a62e8-7499-41c6-b32b-73b539b0c7c4",
-   "metadata": {},
-   "source": [
-    "## Step 5: Get Primary Keys for tables from ORACLE source\n",
-    "This step fetches primary key of tables listed in ORACLETABLE_LIST from ORACLE_DATABASE"
-   ]
-  },
-  {
-   "cell_type": "code",
-   "execution_count": null,
-   "id": "e7b9074c-a38e-4261-ae4e-57a498aaec88",
-   "metadata": {},
-   "outputs": [],
-   "source": [
-    "SQL_TABLE_PRIMARY_KEYS = {} #dict for storing primary keys for each table"
-   ]
-  },
-  {
-   "cell_type": "code",
-   "execution_count": null,
-   "id": "6eda8fac-582c-4d4a-b871-311bb2863335",
-   "metadata": {
-    "tags": []
-   },
-   "outputs": [],
-   "source": [
-    "DB = sqlalchemy.create_engine(ORACLE_URL)\n",
-    "with DB.connect() as conn:\n",
-    "    for table in ORACLETABLE_LIST:\n",
-    "        primary_keys = []   \n",
-    "        results = conn.execute(text(\"SELECT cols.column_name FROM sys.all_constraints cons, sys.all_cons_columns cols WHERE cols.table_name = '{}' AND cons.constraint_type = 'P' AND cons.status = 'ENABLED' AND cols.position = 1 AND cons.constraint_name = cols.constraint_name AND cons.owner = cols.owner\".format(table))).fetchall()\n",
-    "        for row in results:\n",
-    "            primary_keys.append(row[0])\n",
-    "        if primary_keys:\n",
-    "            SQL_TABLE_PRIMARY_KEYS[table] = \",\".join(primary_keys)\n",
-    "        else:\n",
-    "            SQL_TABLE_PRIMARY_KEYS[table] = \"\""
-   ]
-  },
-  {
-   "cell_type": "code",
-   "execution_count": null,
-   "id": "7c2a210f-48da-474f-bf46-89e755d01c67",
-   "metadata": {
-    "tags": []
-   },
-   "outputs": [],
-   "source": [
-    "pkDF = pd.DataFrame({\"table\" : ORACLETABLE_LIST, \"primary_keys\": list(SQL_TABLE_PRIMARY_KEYS.values())})\n",
-    "print(\"Below are identified primary keys for migrating ORACLE table to Bigquery:\")\n",
-    "pkDF"
->>>>>>> 74cee010
    ]
   },
   {
