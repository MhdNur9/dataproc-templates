{
 "cells": [
  {
   "cell_type": "code",
   "execution_count": null,
   "id": "a3f55fbb-2197-4038-88c5-6c896a9f071a",
   "metadata": {
    "collapsed": true,
    "jupyter": {
     "outputs_hidden": true
    }
   },
   "outputs": [],
   "source": [
    "# Copyright 2022 Google LLC\n",
    "#\n",
    "# Licensed under the Apache License, Version 2.0 (the \"License\");\n",
    "# you may not use this file except in compliance with the License.\n",
    "# You may obtain a copy of the License at\n",
    "#\n",
    "#     https://www.apache.org/licenses/LICENSE-2.0\n",
    "#\n",
    "# Unless required by applicable law or agreed to in writing, software\n",
    "# distributed under the License is distributed on an \"AS IS\" BASIS,\n",
    "# WITHOUT WARRANTIES OR CONDITIONS OF ANY KIND, either express or implied.\n",
    "# See the License for the specific language governing permissions and\n",
    "# limitations under the License."
   ]
  },
  {
   "attachments": {},
   "cell_type": "markdown",
   "id": "fb9eff8d-6b63-4e8f-b369-68cbb4ef04ee",
   "metadata": {},
   "source": [
    "#### References\n",
    "\n",
    "- [DataprocPySparkBatchOp reference](https://google-cloud-pipeline-components.readthedocs.io/en/google-cloud-pipeline-components-1.0.0/google_cloud_pipeline_components.experimental.dataproc.html)\n",
    "- [Kubeflow SDK Overview](https://www.kubeflow.org/docs/components/pipelines/sdk/sdk-overview/)\n",
    "- [Dataproc Serverless in Vertex AI Pipelines tutorial](https://github.com/GoogleCloudPlatform/vertex-ai-samples/blob/main/notebooks/community/ml_ops/stage3/get_started_with_dataproc_serverless_pipeline_components.ipynb)\n",
    "- [Build a Vertex AI Pipeline](https://cloud.google.com/vertex-ai/docs/pipelines/build-pipeline)\n",
    "\n",
    "This notebook is built to run a Vertex AI User-Managed Notebook using the default Compute Engine Service Account.  \n",
    "Check the Dataproc Serverless in Vertex AI Pipelines tutorial linked above to learn how to setup a different Service Account.  "
   ]
  },
  {
   "attachments": {},
   "cell_type": "markdown",
   "id": "0852a764-dad3-4f3b-b0b5-a71825469fd3",
   "metadata": {},
   "source": [
    "#### Permissions\n",
    "\n",
    "Make sure that the service account used to run the notebook has the following roles:\n",
    "\n",
    "- roles/aiplatform.serviceAgent\n",
    "- roles/aiplatform.customCodeServiceAgent\n",
    "- roles/storage.objectCreator\n",
    "- roles/storage.objectViewer\n",
    "- roles/dataproc.editor\n",
    "- roles/dataproc.worker"
   ]
  },
  {
   "attachments": {},
   "cell_type": "markdown",
   "id": "c640fa29-1a04-4301-974d-9fcec95b7e7c",
   "metadata": {
<<<<<<< HEAD
    "pycharm": {
     "name": "#%% md\n"
    },
=======
>>>>>>> d4941e3f
    "tags": []
   },
   "source": [
    "#### Step 1:\n",
    "#### Install the required packages"
   ]
  },
  {
   "cell_type": "code",
   "execution_count": null,
   "id": "b3742b9a-143d-49fc-b43c-e56179c7f0f2",
   "metadata": {
<<<<<<< HEAD
    "pycharm": {
     "name": "#%%\n"
=======
    "collapsed": true,
    "jupyter": {
     "outputs_hidden": true
>>>>>>> d4941e3f
    },
    "tags": []
   },
   "outputs": [],
   "source": [
    "# Google Cloud notebooks requires dependencies to be installed with '--user'\n",
    "! pip3 install pyspark\n",
    "! pip3 install --upgrade google-cloud-pipeline-components kfp --user -q\n",
<<<<<<< HEAD
    "! pip3 install google-auth==2.13.0\n",
=======
    "! pip3 install pip install google-auth==2.13.0\n",
    "! pip3 install --upgrade google-cloud-bigquery-migration\n",
    "\n",
>>>>>>> d4941e3f
    "# Install latest JDK\n",
    "! sudo apt-get update\n",
    "! sudo apt-get install default-jdk -y"
   ]
  },
  {
   "attachments": {},
   "cell_type": "markdown",
   "id": "58552a67-9012-4ba9-82e9-d34299cd6d15",
   "metadata": {},
   "source": [
    "#### Once you've installed the additional packages, you may need to restart the notebook kernel so it can find the packages.\n",
    "\n",
    "Uncomment & Run this cell if you have installed anything from above commands"
   ]
  },
  {
   "cell_type": "code",
   "execution_count": null,
   "id": "01c19b5e-e7d9-416f-ad12-edc19b6877e6",
   "metadata": {
    "collapsed": true,
    "jupyter": {
     "outputs_hidden": true
    }
   },
   "outputs": [],
   "source": [
    "# import os\n",
    "\n",
    "# if not os.getenv(\"IS_TESTING\"):\n",
    "#    import IPython\n",
    "#    app = IPython.Application.instance()\n",
    "#    app.kernel.do_shutdown(True)"
   ]
  },
  {
   "attachments": {},
   "cell_type": "markdown",
   "id": "7a2fa95e-b745-4649-8040-af99e7a4013c",
   "metadata": {},
   "source": [
    "#### Step 2:\n",
    "#### Set Google Cloud properties"
   ]
  },
  {
   "attachments": {},
   "cell_type": "markdown",
   "id": "920dd937-7a43-4709-8297-f9c346d7897c",
   "metadata": {},
   "source": [
    "**Overview**  \n",
    "This notebook shows how to build a Vertex AI Pipeline to run a Dataproc Template   \n",
    "using the DataprocPySparkBatchOp component."
   ]
  },
  {
   "cell_type": "code",
   "execution_count": null,
   "id": "2deada21",
   "metadata": {
    "tags": [
     "parameters"
    ]
   },
   "outputs": [],
   "source": [
    "IS_PARAMETERIZED = False"
   ]
  },
  {
   "cell_type": "code",
   "execution_count": null,
   "id": "7e2ef85e-4cac-464c-9ed4-a66ea9c4f4c6",
   "metadata": {
    "collapsed": true,
    "jupyter": {
     "outputs_hidden": true
    },
    "tags": []
   },
   "outputs": [],
   "source": [
    "# User Configuration\n",
    "# User Inputs\n",
    "\n",
<<<<<<< HEAD
    "if not IS_PARAMETERIZED:\n",
    "    get_project_id = ! gcloud config list --format 'value(core.project)' 2>/dev/null\n",
    "    PROJECT_ID = get_project_id[0]\n",
    "    REGION = \"\"  # example \"us-west1\"\n",
    "    GCS_STAGING_LOCATION = \"gs://<bucket_name>\" # example \"gs://my_bucket_name\"\n",
    "    SUBNET = \"\" # example \"projects/<project-id>/regions/<region-id>/subnetworks/<subnet-name>\" \n",
    "    INPUT_HIVE_DATABASE= \"\"\n",
    "    INPUT_HIVE_TABLES= \"*\" # example \"table1,table2,table3...\" or \"*\"\n",
    "    OUTPUT_BIGQUERY_DATASET= \"\"\n",
    "    TEMP_BUCKET= \"<bucket_name>\"\n",
    "    HIVE_METASTORE= \"\" # example \"thrift://hive-cluster-m:9083\"\n",
    "\n",
    "    ## Change if needed\n",
    "    HIVE_OUTPUT_MODE=\"overwrite\"\n",
    "    MAX_PARALLELISM=10 # Controlls number of parallel Dataproc Serverless Jobs"
=======
    "get_project_id = ! gcloud config list --format 'value(core.project)' 2>/dev/null\n",
    "PROJECT_ID = get_project_id[0]\n",
    "REGION = \"\"  # example \"us-west1\"\n",
    "GCS_STAGING_LOCATION = \"gs://<bucket_name>\" # example \"gs://my_bucket_name\"\n",
    "SUBNET = \"\" # example \"projects/<project-id>/regions/<region-id>/subnetworks/<subnet-name>\" \n",
    "INPUT_HIVE_DATABASE= \"\"\n",
    "INPUT_HIVE_TABLES= \"*\" # example \"table1,table2,table3...\" or \"*\"\n",
    "OUTPUT_BIGQUERY_DATASET= \"\"\n",
    "TEMP_BUCKET= \"<bucket_name>\"\n",
    "HIVE_METASTORE= \"\" # example \"thrift://<my_hive_server>:9083\"\n",
    "BQ_DATASET_REGION=\"us\"\n",
    "\n",
    "## Change if needed\n",
    "HIVE_OUTPUT_MODE=\"overwrite\"\n",
    "MAX_PARALLELISM=10 # Controls number of parallel Dataproc Serverless Jobs"
>>>>>>> d4941e3f
   ]
  },
  {
   "attachments": {},
   "cell_type": "markdown",
   "id": "454bb0de-3e0a-4daa-92ed-1319e1d9604d",
   "metadata": {},
   "source": [
    "#### Step 3:\n",
    "#### Import dependencies"
   ]
  },
  {
   "cell_type": "code",
   "execution_count": null,
   "id": "c7aede36-3a0a-43f7-8e4c-db2d8087e289",
   "metadata": {
    "collapsed": true,
    "jupyter": {
     "outputs_hidden": true
    },
    "tags": []
   },
   "outputs": [],
   "source": [
    "import google.cloud.aiplatform as aiplatform\n",
    "from kfp import dsl\n",
    "from kfp.v2 import compiler\n",
    "from datetime import datetime\n",
    "from google_cloud_pipeline_components.experimental.dataproc import DataprocPySparkBatchOp\n",
    "import time\n",
    "import os\n",
    "import sys\n",
    "from pyspark.sql import SparkSession\n",
    "import pandas as pd\n",
    "from pathlib import Path\n",
    "import subprocess\n",
    "from google.cloud import bigquery\n",
    "\n",
    "module_path = os.path.abspath(os.pardir)\n",
    "if module_path not in sys.path:\n",
    "    sys.path.append(module_path)\n",
    "\n",
    "from util.sql_translation import create_migration_workflow, get_migration_workflow_status"
   ]
  },
  {
   "attachments": {},
   "cell_type": "markdown",
   "id": "d8b33331-b529-47ac-a08d-0c166acd264e",
   "metadata": {},
   "source": [
    "#### Step 4:\n",
    "#### Change working directory to the Dataproc Templates python folder"
   ]
  },
  {
   "cell_type": "code",
   "execution_count": null,
   "id": "da510653",
   "metadata": {
    "collapsed": true,
    "jupyter": {
     "outputs_hidden": true
    },
    "tags": []
   },
   "outputs": [],
   "source": [
    "cur_path = Path(os.getcwd())\n",
    "if IS_PARAMETERIZED:\n",
    "    WORKING_DIRECTORY = os.path.join(cur_path.parent ,'python')\n",
    "else:\n",
    "    WORKING_DIRECTORY = os.path.join(cur_path.parent.parent ,'python')\n",
    "\n",
    "# If the above code doesn't fetches the correct path please\n",
    "# provide complete path to python folder in your dataproc \n",
    "# template repo which you cloned \n",
    "\n",
    "# WORKING_DIRECTORY = \"/home/jupyter/dataproc-templates/python/\"\n",
    "print(WORKING_DIRECTORY)"
   ]
  },
  {
   "cell_type": "code",
   "execution_count": null,
   "id": "d6e0e80a-e8b7-4e54-9f99-b7874e164978",
   "metadata": {
    "collapsed": true,
    "jupyter": {
     "outputs_hidden": true
    },
    "tags": []
   },
   "outputs": [],
   "source": [
    "%cd $WORKING_DIRECTORY"
   ]
  },
  {
   "attachments": {},
   "cell_type": "markdown",
   "id": "e73bb252-c3e3-4d56-b1ad-f52a2db52869",
   "metadata": {},
   "source": [
    "#### Step 5:\n",
    "#### Build Dataproc Templates python package"
   ]
  },
  {
   "cell_type": "code",
   "execution_count": null,
   "id": "cfaa8c93-5e69-48fc-984a-f4fa3b28519b",
   "metadata": {
<<<<<<< HEAD
    "pycharm": {
     "name": "#%%\n"
=======
    "collapsed": true,
    "jupyter": {
     "outputs_hidden": true
>>>>>>> d4941e3f
    },
    "tags": []
   },
   "outputs": [],
   "source": [
    "PACKAGE_EGG_FILE = \"dist/dataproc_templates_distribution.egg\"\n",
    "! python ./setup.py bdist_egg --output=$PACKAGE_EGG_FILE"
   ]
  },
  {
   "attachments": {},
   "cell_type": "markdown",
   "id": "b528c874-b948-40c1-b57c-afff76d80b47",
   "metadata": {},
   "source": [
    "#### Step 6:\n",
    "#### Copy package to the GCS bucket\n",
    "\n",
    "For this, make sure that the service account used to run the notebook has the following roles:\n",
    " - roles/storage.objectCreator\n",
    " - roles/storage.objectViewer"
   ]
  },
  {
   "cell_type": "code",
   "execution_count": null,
   "id": "33dd85ce-46f6-4b35-8997-2189cf1b2eee",
   "metadata": {
    "collapsed": true,
    "jupyter": {
     "outputs_hidden": true
    },
    "tags": []
   },
   "outputs": [],
   "source": [
    "!gsutil cp main.py $GCS_STAGING_LOCATION/\n",
    "!gsutil cp $PACKAGE_EGG_FILE $GCS_STAGING_LOCATION/dist/"
   ]
  },
  {
   "attachments": {},
   "cell_type": "markdown",
   "id": "5a8d8c5f-b28b-4fbb-b585-cb2f1d9c1915",
   "metadata": {},
   "source": [
    "#### Step 7:\n",
    "#### Get Hive Tables \n",
    "In case user wants to load all the Hive tables from the database, we need to get the table list using the metastore.\n",
    "\n",
    "Below cell will fetch all tables from the Hive database by running a Spark SQL query using the provided Hive Metastore."
   ]
  },
  {
   "cell_type": "code",
   "execution_count": null,
   "id": "3751abe3-47b7-4b4a-81f4-498da750d884",
   "metadata": {
    "collapsed": true,
    "jupyter": {
     "outputs_hidden": true
    },
    "tags": []
   },
   "outputs": [],
   "source": [
    "if INPUT_HIVE_TABLES==\"*\":\n",
    "    #os.environ[\"JAVA_HOME\"] = \"/usr/lib/jvm/java-11-openjdk-amd64\"\n",
    "    #os.environ[\"PATH\"] = os.environ[\"JAVA_HOME\"] + \"/bin:\" + os.environ[\"PATH\"]\n",
    "    spark=SparkSession.builder \\\n",
    "          .master(\"local\")\\\n",
    "          .appName(\"Spark Job to get HIVE table list\") \\\n",
    "          .config(\"hive.metastore.uris\",HIVE_METASTORE) \\\n",
    "          .enableHiveSupport() \\\n",
    "          .getOrCreate()  \n",
    "    TABLE_LIST_DF=spark.sql(\"show tables in \"+INPUT_HIVE_DATABASE)\n",
    "    TABLE_LIST=TABLE_LIST_DF.select(\"tableName\").rdd.flatMap(lambda x: x).collect()\n",
    "    print(\"Table Sets to Migrate: \")\n",
    "    print(TABLE_LIST)\n",
    "    spark.stop()\n",
    "else:\n",
    "    TABLE_LIST=INPUT_HIVE_TABLES.split(\",\")\n",
    "    print(\"Table Sets to Migrate: \")\n",
    "    print(TABLE_LIST)"
   ]
  },
  {
   "attachments": {},
   "cell_type": "markdown",
   "id": "a0093181-7c2f-49ab-a071-a93c3a74c974",
   "metadata": {},
   "source": [
    "#### -----  Skip steps 8-16 to create all HIVE tables non partitioned tables in Bigquery -----\n",
    "\n",
    "\n",
    "#### Step 8:\n",
    "#### Get Required Variables for HIVEDDLEXTRACTOR"
   ]
  },
  {
   "cell_type": "code",
   "execution_count": null,
   "id": "d5fbc306-ca17-4bc7-a855-7afcc9ee2324",
   "metadata": {
    "collapsed": true,
    "jupyter": {
     "outputs_hidden": true
    },
    "tags": []
   },
   "outputs": [],
   "source": [
    "DDL_INPUT_PATH=GCS_STAGING_LOCATION+\"/hiveddl/input\"\n",
    "DDL_OUTPUT_PATH=GCS_STAGING_LOCATION+\"/hiveddl/output\"\n",
    "os.environ[\"GCP_PROJECT\"]=get_project_id[0]\n",
    "os.environ[\"REGION\"]=REGION\n",
    "os.environ[\"GCS_STAGING_LOCATION\"]=GCS_STAGING_LOCATION\n",
    "os.environ[\"SUBNET\"]=SUBNET\n",
    "os.environ[\"HIVE_METASTORE\"]=HIVE_METASTORE\n",
    "os.environ[\"INPUT_HIVE_DATABASE\"]=INPUT_HIVE_DATABASE\n",
    "os.environ[\"GCS_STAGING_PATH\"]=DDL_INPUT_PATH"
   ]
  },
  {
   "cell_type": "markdown",
   "id": "1bc26c67-4d75-47dc-9a96-bed55035c25d",
   "metadata": {},
   "source": [
    "#### Step 9:\n",
    "#### Run HIVEDDLEXTRACTOR to extract HIVE DDLs\n",
    "\n",
    "We will be making use of HIVEDDLEXTRACTOR utility to connect to thrift server and extracting all the DDLs. "
   ]
  },
  {
   "cell_type": "code",
   "execution_count": null,
   "id": "36339d20-3039-4cd5-bba9-01a3d2bb6b4c",
   "metadata": {
    "collapsed": true,
    "jupyter": {
     "outputs_hidden": true
    },
    "tags": []
   },
   "outputs": [],
   "source": [
    "!./bin/start.sh \\\n",
    "    --properties=spark.hadoop.hive.metastore.uris=$HIVE_METASTORE \\\n",
    "    -- --template=HIVEDDLEXTRACTOR \\\n",
    "    --hive.ddl.extractor.input.database=$INPUT_HIVE_DATABASE \\\n",
    "    --hive.ddl.extractor.output.path=$GCS_STAGING_PATH\n"
   ]
  },
  {
   "cell_type": "markdown",
   "id": "805e7b49-4cda-4378-a5b7-ca89cf948c4f",
   "metadata": {},
   "source": [
    "#### Step 10:\n",
    "#### Get the latest DDL GCS path\n",
    "\n",
    "HIVEDDLEXTRACTOR utility will create seperate directory for each run based on the hive database name and run time."
   ]
  },
  {
   "cell_type": "code",
   "execution_count": null,
   "id": "76ed4d99-992a-4d2e-8d53-67055fcc60b9",
   "metadata": {
    "collapsed": true,
    "jupyter": {
     "outputs_hidden": true
    },
    "tags": []
   },
   "outputs": [],
   "source": [
    "result=subprocess.run(f\"gsutil ls  {DDL_INPUT_PATH}/{INPUT_HIVE_DATABASE} | sed '$!d'\", capture_output=True, shell=True, encoding=\"utf-8\")\n",
    "latest_ddl_path=str(result.stdout)[:-1]\n",
    "print(latest_ddl_path)"
   ]
  },
  {
   "cell_type": "markdown",
   "id": "c5b99e70-63dd-4a05-b55f-8c43eeb8862d",
   "metadata": {},
   "source": [
    "#### Step 12:\n",
    "#### Copy Global Typeconvert file into the input folder\n",
    "\n",
    "Currently Translation API converts all the TIMESTAMP datatypes to DATETIME, Spark faces difficult copying TIMESTAMP Hive column to DATETIME Bigquery column. Global Typeconvert configuration will convert back all the DATETIME column to TIMESTAMP"
   ]
  },
  {
   "cell_type": "code",
   "execution_count": null,
   "id": "396d7af7-fb5c-4cc0-84dd-064d54cfacc6",
   "metadata": {
    "collapsed": true,
    "jupyter": {
     "outputs_hidden": true
    },
    "tags": []
   },
   "outputs": [],
   "source": [
    "!gsutil cp ../notebooks/util/global_typeconvert.config.yaml \"$latest_ddl_path\""
   ]
  },
  {
   "cell_type": "markdown",
   "id": "d6ca5bb6-e812-4821-997c-f25d3f0043fc",
   "metadata": {},
   "source": [
    "#### Step 13:\n",
    "#### Create object name mapping\n",
    "\n",
    "Object name mapping will help us to replace HIVE database name with Bigquery Dataset in the final DDL"
   ]
  },
  {
   "cell_type": "code",
   "execution_count": null,
   "id": "223f41c2-34ea-4be0-b4d4-49b13be80ce0",
   "metadata": {
    "collapsed": true,
    "jupyter": {
     "outputs_hidden": true
    },
    "tags": []
   },
   "outputs": [],
   "source": [
    "obj_name_mapping={\n",
    "                    \"name_map\": [{\n",
    "                      \"source\": {\n",
    "                        \"schema\": INPUT_HIVE_DATABASE,\n",
    "                                 },\n",
    "                      \"target\": {\n",
    "                        \"schema\": OUTPUT_BIGQUERY_DATASET,\n",
    "                                 }\n",
    "                                }, \n",
    "                                ]\n",
    "                  }"
   ]
  },
  {
   "cell_type": "markdown",
   "id": "eab93500-2446-4874-a5ba-925584075c0e",
   "metadata": {},
   "source": [
    "#### Step 14:\n",
    "#### Call create_migration_workflow to convert HIVE DDls to Bigquery syntax\n",
    "\n",
    "Below cell will call create_migration_workflow function to call BQ Translation API and then wait for the status to be completed.\n",
    "\n",
    "It will create the translated DDLs in \"gs://bucket_name/hiveddl/output/bq_dataset\""
   ]
  },
  {
   "cell_type": "code",
   "execution_count": null,
   "id": "47768a89-0bed-42d2-91b1-3f46ae258434",
   "metadata": {
    "collapsed": true,
    "jupyter": {
     "outputs_hidden": true
    },
    "tags": []
   },
   "outputs": [],
   "source": [
    "#Set required variables to be passed to the create_migration_workflow\n",
    "gcs_input_path=latest_ddl_path\n",
    "gcs_output_path=DDL_OUTPUT_PATH+\"/\"+OUTPUT_BIGQUERY_DATASET\n",
    "project_id=get_project_id[0]\n",
    "bq_dataset=OUTPUT_BIGQUERY_DATASET\n",
    "default_database=get_project_id[0]\n",
    "source_dilect=\"hive\"\n",
    "bq_region=BQ_DATASET_REGION\n",
    "\n",
    "# Call create_migration_workflow with the required parameters\n",
    "workflow_name,workflow_state=create_migration_workflow(\n",
    "    gcs_input_path, gcs_output_path, project_id, bq_dataset,\n",
    "    default_database, source_dilect, bq_region,obj_name_mapping)\n",
    "\n",
    "#Get Workflow status\n",
    "while (str(workflow_state) == \"State.RUNNING\"):\n",
    "    print(\"Running Migration Workflow\")\n",
    "    time.sleep(5)\n",
    "    workflow_state=get_migration_workflow_status(workflow_name).state\n",
    "print(str(workflow_state))"
   ]
  },
  {
   "cell_type": "markdown",
   "id": "9533ff6d-34a0-4e8f-b268-bdc475f90e69",
   "metadata": {},
   "source": [
    "#### Step 14:\n",
    "#### Extract translated DDLs\n",
    "\n",
    "Below cell will read all the translated Bigquery DDLs"
   ]
  },
  {
   "cell_type": "code",
   "execution_count": null,
   "id": "8e65cefb-2e92-4fd6-8666-7a57644da25b",
   "metadata": {
    "collapsed": true,
    "jupyter": {
     "outputs_hidden": true
    },
    "tags": []
   },
   "outputs": [],
   "source": [
    "from google.cloud import storage\n",
    "result=subprocess.run(f\"gsutil ls  {gcs_output_path} \", capture_output=True, shell=True, encoding=\"utf-8\")\n",
    "translated_files=result.stdout.split(\"\\n\")\n",
    "all_ddls=\"\"\n",
    "client = storage.Client()\n",
    "for file in translated_files:\n",
    "    if \"/_SUCCESS\" not in file and \"batch_translation_report.csv\" not in file and \"consumed_name_map.json\" not in file and len(file)>0:\n",
    "        bucket_name=file.replace(\"gs://\",\"\").split(\"/\",1)[0]\n",
    "        file_path=file.replace(\"gs://\",\"\").split(\"/\",1)[1]\n",
    "        bucket = client.get_bucket(bucket_name)\n",
    "        blob = bucket.blob(file_path)\n",
    "        all_ddls=all_ddls+(blob.download_as_string().decode(\"utf-8\"))"
   ]
  },
  {
   "cell_type": "markdown",
   "id": "3e4cd771-8cc3-424d-b502-28849a702724",
   "metadata": {
    "jupyter": {
     "outputs_hidden": true
    },
    "tags": []
   },
   "source": [
    "#### Step 15:\n",
    "#### Run translated ddls and create BQ partitioned and clustered tables\n",
    "\n",
    "Below cell will try to run each bigquery DDL one by one and save the status in DDL_FAIL_AUDIT_DF dataframe"
   ]
  },
  {
   "cell_type": "code",
   "execution_count": null,
   "id": "859c3439-2dc5-4399-b5d1-2e28983ece7f",
   "metadata": {
    "collapsed": true,
    "jupyter": {
     "outputs_hidden": true
    },
    "tags": []
   },
   "outputs": [],
   "source": [
    "DDL_FAIL_AUDIT_DICT={}\n",
    "DDL_FAIL_AUDIT_DF = pd.DataFrame(columns=[\"Source_DB_Name\",\"Source_Table_Set\",\"Target_DB_Name\",\"Target_Table_Set\",\"Job_Start_Time\",\"Job_End_Time\",\"Job_Status\"])\n",
    "client = bigquery.Client()\n",
    "for ddl in all_ddls[:-1].split(\";\\n\"):\n",
    "    tblnm=ddl.split(\"CREATE TABLE\")[1].split(\"\\n\")[0].split(\".\")[2]\n",
    "    try:\n",
    "        job = client.query(ddl)\n",
    "        job.result()\n",
    "        print(f\"Table Created in bigquery: {OUTPUT_BIGQUERY_DATASET}.{tblnm}\")\n",
    "    except Exception as e:\n",
    "        print(f\"Failed to create table: {OUTPUT_BIGQUERY_DATASET}.{tblnm}\")\n",
    "        print(e)\n",
    "        DDL_FAIL_AUDIT_DICT[\"Source_DB_Name\"]=INPUT_HIVE_DATABASE\n",
    "        DDL_FAIL_AUDIT_DICT[\"Source_Table_Set\"]=tblnm\n",
    "        DDL_FAIL_AUDIT_DICT[\"Target_DB_Name\"]=OUTPUT_BIGQUERY_DATASET\n",
    "        DDL_FAIL_AUDIT_DICT[\"Target_Table_Set\"]=tblnm\n",
    "        DDL_FAIL_AUDIT_DICT[\"Job_Start_Time\"]=str(datetime.now())\n",
    "        DDL_FAIL_AUDIT_DICT[\"Job_Status\"]=f\"FAIL REASON: {e}\"\n",
    "        DDL_FAIL_AUDIT_DICT[\"Job_End_Time\"]=str(datetime.now())\n",
    "        DDL_FAIL_AUDIT_DF=DDL_FAIL_AUDIT_DF.append(DDL_FAIL_AUDIT_DICT, ignore_index = True)\n"
   ]
  },
  {
   "cell_type": "markdown",
   "id": "d90ab6ca-c378-4367-8fca-e5b62a28876d",
   "metadata": {},
   "source": [
    "#### Step 16:\n",
    "#### Remove failed tables from the final TABLE_LIST\n"
   ]
  },
  {
   "cell_type": "code",
   "execution_count": null,
   "id": "8affd005-ae5e-4950-8ec4-673c87219aa4",
   "metadata": {
    "collapsed": true,
    "jupyter": {
     "outputs_hidden": true
    },
    "tags": []
   },
   "outputs": [],
   "source": [
    "import copy\n",
    "FAILED_DDL_TBLS=DDL_FAIL_AUDIT_DF[['Target_Table_Set']].values.ravel().tolist()\n",
    "TABLE_LIST_COPY=copy.deepcopy(TABLE_LIST)\n",
    "for element in TABLE_LIST_COPY:\n",
    "    if element in FAILED_DDL_TBLS:\n",
    "        TABLE_LIST.remove(element)\n"
   ]
  },
  {
   "cell_type": "markdown",
   "id": "0dbaf266-91a0-46e2-8a88-b594b9301c83",
   "metadata": {},
   "source": [
    "\n",
    "#### Step 17:\n",
    "\n",
    "Split Hive Tables list based on MAX_PARALLELISM value provided by the user."
   ]
  },
  {
   "cell_type": "code",
   "execution_count": null,
   "id": "6b170e58-7acf-4aae-9619-2361eef0ed12",
   "metadata": {
    "collapsed": true,
    "jupyter": {
     "outputs_hidden": true
    },
    "tags": []
   },
   "outputs": [],
   "source": [
    "COMPLETE_LIST = copy.deepcopy(TABLE_LIST)\n",
    "PARALLEL_JOBS = len(TABLE_LIST)//MAX_PARALLELISM\n",
    "JOB_LIST = []\n",
    "while len(COMPLETE_LIST) > 0:\n",
    "    SUB_LIST = []\n",
    "    for i in range(MAX_PARALLELISM):\n",
    "        if len(COMPLETE_LIST)>0 :\n",
    "            SUB_LIST.append(COMPLETE_LIST[0])\n",
    "            COMPLETE_LIST.pop(0)\n",
    "        else:\n",
    "            break\n",
    "    JOB_LIST.append(SUB_LIST)\n",
    "print(\"List of tables for execution : \")\n",
    "print(JOB_LIST)"
   ]
  },
  {
   "attachments": {},
   "cell_type": "markdown",
   "id": "e7d5a0b9-d2b2-4072-aa4f-3748609f7cdc",
   "metadata": {},
   "source": [
    "#### Step 18:\n",
    "\n",
    "Set Dataproc Template Properties"
   ]
  },
  {
   "cell_type": "code",
   "execution_count": null,
   "id": "73197165-0ea0-4732-841d-8ba4bcd8a94d",
   "metadata": {
    "collapsed": true,
    "jupyter": {
     "outputs_hidden": true
    },
    "tags": []
   },
   "outputs": [],
   "source": [
    "PIPELINE_ROOT = GCS_STAGING_LOCATION + \"/pipeline_root/dataproc_pyspark\"\n",
    "MAIN_PYTHON_FILE = GCS_STAGING_LOCATION + \"/main.py\"\n",
    "JARS = [\"gs://spark-lib/bigquery/spark-bigquery-latest_2.12.jar\"]\n",
    "PYTHON_FILE_URIS = [GCS_STAGING_LOCATION + \"/dist/dataproc_templates_distribution.egg\"]"
   ]
  },
  {
   "attachments": {},
   "cell_type": "markdown",
   "id": "332168ba-6e69-4f6e-aa03-38b4965b5304",
   "metadata": {
<<<<<<< HEAD
    "pycharm": {
     "name": "#%% md\n"
    },
=======
>>>>>>> d4941e3f
    "tags": []
   },
   "source": [
    "#### Step 19:\n",
    "#### Build pipeline and run Dataproc Template on Vertex AI Pipelines to migrate Hive tables to BigQuery\n",
    "\n",
    "For this, make sure that the service account used to run the notebook has the following roles:\n",
    " - roles/dataproc.editor\n",
    " - roles/dataproc.worker"
   ]
  },
  {
   "cell_type": "code",
   "execution_count": null,
   "id": "095c13bf-c121-4465-88fc-04778ef35a36",
   "metadata": {
    "collapsed": true,
    "jupyter": {
     "outputs_hidden": true
    },
    "tags": []
   },
   "outputs": [],
   "source": [
    "runtime_prop={}\n",
    "runtime_prop['spark.hadoop.hive.metastore.uris']=HIVE_METASTORE\n",
    "runtime_prop['mapreduce.fileoutputcommitter.marksuccessfuljobs'] = \"false\"\n",
    "\n",
    "def migrate_hive(EXECUTION_LIST):\n",
    "    EXECUTION_LIST = EXECUTION_LIST\n",
    "    aiplatform.init(project=PROJECT_ID, staging_bucket=GCS_STAGING_LOCATION)\n",
    "\n",
    "    @dsl.pipeline(\n",
    "        name=\"hive-to-bq-pyspark\",\n",
    "        description=\"Pipeline to migrate tables from hive to bq\",\n",
    "    )\n",
    "    def pipeline(\n",
    "        project_id: str = PROJECT_ID,\n",
    "        location: str = REGION,\n",
    "        main_python_file_uri: str = MAIN_PYTHON_FILE,\n",
    "        python_file_uris: list = PYTHON_FILE_URIS,\n",
    "        jar_file_uris: list = JARS,\n",
    "        subnetwork_uri: str = SUBNET\n",
    "    ):\n",
    "        for table in EXECUTION_LIST:\n",
    "            BATCH_ID = \"hive2bq-{}-{}\".format(table,datetime.now().strftime(\"%s\")).replace('_','-')\n",
    "            TEMPLATE_SPARK_ARGS = [\n",
    "                                    \"--template=HIVETOBIGQUERY\",\n",
    "                                    \"--hive.bigquery.input.database={}\".format(INPUT_HIVE_DATABASE),\n",
    "                                    \"--hive.bigquery.input.table={}\".format(table),\n",
    "                                    \"--hive.bigquery.output.table={}\".format(table),\n",
    "                                    \"--hive.bigquery.output.dataset={}\".format(OUTPUT_BIGQUERY_DATASET),\n",
    "                                    \"--hive.bigquery.output.mode={}\".format(HIVE_OUTPUT_MODE),\n",
    "                                    \"--hive.bigquery.temp.bucket.name={}\".format(TEMP_BUCKET)                                    ]\n",
    "            _ = DataprocPySparkBatchOp(\n",
    "                project=project_id,\n",
    "                location=location,\n",
    "                batch_id=BATCH_ID,\n",
    "                main_python_file_uri=main_python_file_uri,\n",
    "                python_file_uris=python_file_uris,\n",
    "                jar_file_uris=jar_file_uris,\n",
    "                subnetwork_uri=subnetwork_uri,\n",
    "                runtime_config_properties=runtime_prop,\n",
    "                runtime_config_version=\"1.1\", # issue 665\n",
    "                args=TEMPLATE_SPARK_ARGS,\n",
    "            )\n",
    "            time.sleep(5)\n",
    "\n",
    "    compiler.Compiler().compile(pipeline_func=pipeline, package_path=\"pipeline.json\")\n",
    "\n",
    "    pipeline = aiplatform.PipelineJob(\n",
    "            display_name=\"pipeline\",\n",
    "            template_path=\"pipeline.json\",\n",
    "            pipeline_root=PIPELINE_ROOT,\n",
    "            enable_caching=False,\n",
    "            )\n",
    "    pipeline.run()"
   ]
  },
  {
   "attachments": {},
   "cell_type": "markdown",
   "id": "a7ba4453-ddf9-4f35-901e-ab20433ae7fa",
   "metadata": {},
   "source": [
    "#### Step 20:\n",
    "\n",
    "Run Dataproc Batch Template based on Hive Tables list calculated in Step 8.\n",
    "\n",
    "The below cell will call function migrate_hive to migrate tables using dataproc serverless batch job and also add an entry in Audit Table for each Table Set."
   ]
  },
  {
   "cell_type": "code",
   "execution_count": null,
   "id": "4580bcc2-9302-48dc-8a47-7ccac603fbd7",
   "metadata": {
    "collapsed": true,
    "jupyter": {
     "outputs_hidden": true
    },
    "tags": []
   },
   "outputs": [],
   "source": [
    "AUDIT_DICT={}\n",
    "AUDIT_DF = pd.DataFrame(columns=[\"Source_DB_Name\",\"Source_Table_Set\",\"Target_DB_Name\",\"Target_Table_Set\",\"Job_Start_Time\",\"Job_End_Time\",\"Job_Status\"])\n",
    " \n",
    "for execution_list in JOB_LIST:\n",
    "    print(\"\\n\\nLoading Table Set: \"+str(execution_list))\n",
    "    AUDIT_DICT[\"Source_DB_Name\"]=INPUT_HIVE_DATABASE\n",
    "    AUDIT_DICT[\"Source_Table_Set\"]='|'.join(execution_list)\n",
    "    AUDIT_DICT[\"Target_DB_Name\"]=OUTPUT_BIGQUERY_DATASET\n",
    "    AUDIT_DICT[\"Target_Table_Set\"]='|'.join(execution_list)\n",
    "    AUDIT_DICT[\"Job_Start_Time\"]=str(datetime.now())\n",
    "    try:\n",
    "        migrate_hive(execution_list)\n",
    "    except Exception:\n",
    "        AUDIT_DICT[\"Job_Status\"]=\"FAIL\"\n",
    "        raise Exception(\"\\n\\nSome Error Occured while loading Table Set: \"+str(execution_list))\n",
    "    else:\n",
    "        AUDIT_DICT[\"Job_Status\"]=\"PASS\"\n",
    "        print(\"\\n\\nLoaded Table Set: \"+str(execution_list))\n",
    "\n",
    "    AUDIT_DICT[\"Job_End_Time\"]=str(datetime.now())\n",
    "    AUDIT_DF=AUDIT_DF.append(AUDIT_DICT, ignore_index = True)\n",
    "\n",
    "AUDIT_DF_COMBINED = pd.concat([AUDIT_DF, DDL_FAIL_AUDIT_DF], axis=0)\n",
    "\n",
    "if AUDIT_DF_COMBINED.empty:\n",
    "    print(\"Audit Dataframe is Empty\")\n",
    "else:\n",
    "    print(AUDIT_DF_COMBINED)\n",
    "    AUDIT_DF_COMBINED.to_csv(\"gs://\"+TEMP_BUCKET+\"/audit/audit_file_{}.csv\".format(str(datetime.now())),index=False,header = False)"
   ]
  }
 ],
 "metadata": {
  "environment": {
   "kernel": "python3",
   "name": "common-cpu.m107",
   "type": "gcloud",
   "uri": "gcr.io/deeplearning-platform-release/base-cpu:m107"
  },
  "kernelspec": {
   "display_name": "Python 3",
   "language": "python",
   "name": "python3"
  },
  "language_info": {
   "codemirror_mode": {
    "name": "ipython",
    "version": 3
   },
   "file_extension": ".py",
   "mimetype": "text/x-python",
   "name": "python",
   "nbconvert_exporter": "python",
   "pygments_lexer": "ipython3",
   "version": "3.7.12"
  },
  "vscode": {
   "interpreter": {
    "hash": "b0fa6594d8f4cbf19f97940f81e996739fb7646882a419484c72d19e05852a7e"
   }
  }
 },
 "nbformat": 4,
 "nbformat_minor": 5
}<|MERGE_RESOLUTION|>--- conflicted
+++ resolved
@@ -67,12 +67,6 @@
    "cell_type": "markdown",
    "id": "c640fa29-1a04-4301-974d-9fcec95b7e7c",
    "metadata": {
-<<<<<<< HEAD
-    "pycharm": {
-     "name": "#%% md\n"
-    },
-=======
->>>>>>> d4941e3f
     "tags": []
    },
    "source": [
@@ -85,14 +79,9 @@
    "execution_count": null,
    "id": "b3742b9a-143d-49fc-b43c-e56179c7f0f2",
    "metadata": {
-<<<<<<< HEAD
-    "pycharm": {
-     "name": "#%%\n"
-=======
-    "collapsed": true,
-    "jupyter": {
-     "outputs_hidden": true
->>>>>>> d4941e3f
+    "collapsed": true,
+    "jupyter": {
+     "outputs_hidden": true
     },
     "tags": []
    },
@@ -101,13 +90,9 @@
     "# Google Cloud notebooks requires dependencies to be installed with '--user'\n",
     "! pip3 install pyspark\n",
     "! pip3 install --upgrade google-cloud-pipeline-components kfp --user -q\n",
-<<<<<<< HEAD
-    "! pip3 install google-auth==2.13.0\n",
-=======
     "! pip3 install pip install google-auth==2.13.0\n",
     "! pip3 install --upgrade google-cloud-bigquery-migration\n",
     "\n",
->>>>>>> d4941e3f
     "# Install latest JDK\n",
     "! sudo apt-get update\n",
     "! sudo apt-get install default-jdk -y"
@@ -195,23 +180,6 @@
     "# User Configuration\n",
     "# User Inputs\n",
     "\n",
-<<<<<<< HEAD
-    "if not IS_PARAMETERIZED:\n",
-    "    get_project_id = ! gcloud config list --format 'value(core.project)' 2>/dev/null\n",
-    "    PROJECT_ID = get_project_id[0]\n",
-    "    REGION = \"\"  # example \"us-west1\"\n",
-    "    GCS_STAGING_LOCATION = \"gs://<bucket_name>\" # example \"gs://my_bucket_name\"\n",
-    "    SUBNET = \"\" # example \"projects/<project-id>/regions/<region-id>/subnetworks/<subnet-name>\" \n",
-    "    INPUT_HIVE_DATABASE= \"\"\n",
-    "    INPUT_HIVE_TABLES= \"*\" # example \"table1,table2,table3...\" or \"*\"\n",
-    "    OUTPUT_BIGQUERY_DATASET= \"\"\n",
-    "    TEMP_BUCKET= \"<bucket_name>\"\n",
-    "    HIVE_METASTORE= \"\" # example \"thrift://hive-cluster-m:9083\"\n",
-    "\n",
-    "    ## Change if needed\n",
-    "    HIVE_OUTPUT_MODE=\"overwrite\"\n",
-    "    MAX_PARALLELISM=10 # Controlls number of parallel Dataproc Serverless Jobs"
-=======
     "get_project_id = ! gcloud config list --format 'value(core.project)' 2>/dev/null\n",
     "PROJECT_ID = get_project_id[0]\n",
     "REGION = \"\"  # example \"us-west1\"\n",
@@ -227,7 +195,6 @@
     "## Change if needed\n",
     "HIVE_OUTPUT_MODE=\"overwrite\"\n",
     "MAX_PARALLELISM=10 # Controls number of parallel Dataproc Serverless Jobs"
->>>>>>> d4941e3f
    ]
   },
   {
@@ -342,14 +309,9 @@
    "execution_count": null,
    "id": "cfaa8c93-5e69-48fc-984a-f4fa3b28519b",
    "metadata": {
-<<<<<<< HEAD
-    "pycharm": {
-     "name": "#%%\n"
-=======
-    "collapsed": true,
-    "jupyter": {
-     "outputs_hidden": true
->>>>>>> d4941e3f
+    "collapsed": true,
+    "jupyter": {
+     "outputs_hidden": true
     },
     "tags": []
    },
@@ -839,12 +801,6 @@
    "cell_type": "markdown",
    "id": "332168ba-6e69-4f6e-aa03-38b4965b5304",
    "metadata": {
-<<<<<<< HEAD
-    "pycharm": {
-     "name": "#%% md\n"
-    },
-=======
->>>>>>> d4941e3f
     "tags": []
    },
    "source": [
