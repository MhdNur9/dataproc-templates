--- conflicted
+++ resolved
@@ -356,12 +356,7 @@
     "LOG4J_PROPERTIES = \"log4j-spark-driver-template.properties\"\n",
     "PIPELINE_ROOT = GCS_STAGING_LOCATION + \"/pipeline_root/dataproc_pyspark\"\n",
     "\n",
-<<<<<<< HEAD
-    "# Adding Dataproc template JAR and GRPC jar\n",
-    "JARS.append(GCS_STAGING_LOCATION + \"/\" + GRPC_JAR)\n",
-=======
-    "# Adding dataproc template JAR\n",
->>>>>>> 5a3005fc
+    "# Adding Dataproc template JAR\n",
     "JARS.append(GCS_STAGING_LOCATION + \"/\" + JAR_FILE)"
    ]
   },
