{
 "cells": [
  {
   "cell_type": "markdown",
   "id": "1db5371a-8f16-47b7-bcc7-5af386e9b6d8",
   "metadata": {
    "pycharm": {
     "name": "#%% md\n"
    }
   },
   "source": [
    "# <center>MySQL to Cloud Spanner Migration (or Bulk Load)"
   ]
  },
  {
   "cell_type": "code",
   "execution_count": null,
   "id": "98acd907",
   "metadata": {
    "pycharm": {
     "name": "#%%\n"
    }
   },
   "outputs": [],
   "source": [
    "# Copyright 2023 Google LLC\n",
    "#\n",
    "# Licensed under the Apache License, Version 2.0 (the \"License\");\n",
    "# you may not use this file except in compliance with the License.\n",
    "# You may obtain a copy of the License at\n",
    "#\n",
    "#     https://www.apache.org/licenses/LICENSE-2.0\n",
    "#\n",
    "# Unless required by applicable law or agreed to in writing, software\n",
    "# distributed under the License is distributed on an \"AS IS\" BASIS,\n",
    "# WITHOUT WARRANTIES OR CONDITIONS OF ANY KIND, either express or implied.\n",
    "# See the License for the specific language governing permissions and\n",
    "# limitations under the License."
   ]
  },
  {
   "cell_type": "markdown",
   "id": "dd944742",
   "metadata": {
    "pycharm": {
     "name": "#%% md\n"
    }
   },
   "source": [
    "#### References\n",
    "\n",
    "- [DataprocPySparkBatchOp reference](https://google-cloud-pipeline-components.readthedocs.io/en/google-cloud-pipeline-components-1.0.0/google_cloud_pipeline_components.experimental.dataproc.html)\n",
    "- [Kubeflow SDK Overview](https://www.kubeflow.org/docs/components/pipelines/sdk/sdk-overview/)\n",
    "- [Dataproc Serverless in Vertex AI Pipelines tutorial](https://github.com/GoogleCloudPlatform/vertex-ai-samples/blob/main/notebooks/community/ml_ops/stage3/get_started_with_dataproc_serverless_pipeline_components.ipynb)\n",
    "- [Build a Vertex AI Pipeline](https://cloud.google.com/vertex-ai/docs/pipelines/build-pipeline)\n",
    "\n",
    "This notebook is built to run a Vertex AI User-Managed Notebook using the default Compute Engine Service Account.  \n",
    "Check the Dataproc Serverless in Vertex AI Pipelines tutorial linked above to learn how to setup a different Service Account.  \n",
    "\n",
    "#### Permissions\n",
    "\n",
    "Make sure that the service account used to run the notebook has the following roles:\n",
    "\n",
    "- roles/aiplatform.serviceAgent\n",
    "- roles/aiplatform.customCodeServiceAgent\n",
    "- roles/storage.objectCreator\n",
    "- roles/storage.objectViewer\n",
    "- roles/dataproc.editor\n",
    "- roles/dataproc.worker"
   ]
  },
  {
   "cell_type": "markdown",
   "id": "7d89b301-5249-462a-97d8-986488b303fd",
   "metadata": {
    "pycharm": {
     "name": "#%% md\n"
    }
   },
   "source": [
    "## Step 1: Install Libraries\n",
    "#### Run Step 1 one time for each new notebook instance"
   ]
  },
  {
   "cell_type": "code",
   "execution_count": null,
   "id": "fef65ec2-ad6b-407f-a993-7cdf871bba11",
   "metadata": {
    "tags": [],
    "pycharm": {
     "name": "#%%\n"
    }
   },
   "outputs": [],
   "source": [
    "!pip3 install pymysql SQLAlchemy\n",
    "!pip3 install --upgrade google-cloud-pipeline-components kfp --user -q"
   ]
  },
  {
   "cell_type": "code",
   "execution_count": null,
   "id": "0e90943f-b965-4f7f-b631-ce62227d5e83",
   "metadata": {
    "tags": [],
    "pycharm": {
     "name": "#%%\n"
    }
   },
   "outputs": [],
   "source": [
    "!sudo apt-get update -y\n",
    "!sudo apt-get install default-jdk -y\n",
    "!sudo apt-get install maven -y"
   ]
  },
  {
   "cell_type": "markdown",
   "id": "35712473-92ef-433b-9ce6-b5649357c09e",
   "metadata": {
    "pycharm": {
     "name": "#%% md\n"
    }
   },
   "source": [
    "#### Once you've installed the additional packages, you may need to restart the notebook kernel so it can find the packages.\n",
    "\n",
    "Uncomment & Run this cell if you have installed anything from above commands"
   ]
  },
  {
   "cell_type": "code",
   "execution_count": null,
   "id": "19ef1307-902e-4713-8948-b86084e19312",
   "metadata": {
    "pycharm": {
     "name": "#%%\n"
    }
   },
   "outputs": [],
   "source": [
    "# import os\n",
    "# import IPython\n",
    "# if not os.getenv(\"IS_TESTING\"):\n",
    "#     app = IPython.Application.instance()\n",
    "#     app.kernel.do_shutdown(True)"
   ]
  },
  {
   "cell_type": "markdown",
   "id": "70d01e33-9099-4d2e-b57e-575c3a998d84",
   "metadata": {
    "pycharm": {
     "name": "#%% md\n"
    }
   },
   "source": [
    "## Step 2: Import Libraries"
   ]
  },
  {
   "cell_type": "code",
   "execution_count": null,
   "id": "2703b502-1b41-44f1-bf21-41069255bc32",
   "metadata": {
    "tags": [],
    "pycharm": {
     "name": "#%%\n"
    }
   },
   "outputs": [],
   "source": [
    "from datetime import datetime\n",
    "import os\n",
    "from pathlib import Path\n",
    "import time\n",
    "import sys\n",
    "\n",
    "import google.cloud.aiplatform as aiplatform\n",
    "from kfp import dsl\n",
    "from kfp.v2 import compiler\n",
    "from google_cloud_pipeline_components.experimental.dataproc import DataprocSparkBatchOp\n",
    "import pandas as pd\n",
    "import pymysql\n",
    "import sqlalchemy\n",
    "\n",
    "module_path = os.path.abspath(os.pardir)\n",
    "if module_path not in sys.path:\n",
    "    sys.path.append(module_path)\n",
    "\n",
    "from util.jdbc.jdbc_input_manager import JDBCInputManager\n",
    "from util.jdbc import jdbc_input_manager_interface\n",
    "from util import notebook_functions"
   ]
  },
  {
   "cell_type": "markdown",
   "id": "09c4a209-db59-42f6-bba7-30cd46b16bad",
   "metadata": {
    "pycharm": {
     "name": "#%% md\n"
    }
   },
   "source": [
    "## Step 3: Assign Parameters"
   ]
  },
  {
   "cell_type": "markdown",
   "id": "92d3fbd8-013f-45e6-b7e9-8f31a4580e91",
   "metadata": {
    "pycharm": {
     "name": "#%% md\n"
    }
   },
   "source": [
    "### Step 3.1 Common Parameters\n",
    " \n",
    "- PROJECT : GCP project-id\n",
    "- REGION : GCP region (us-central1)\n",
    "- GCS_STAGING_LOCATION : GCS staging location to be used for this notebook to store artifacts \n",
    "- SUBNET : VPC subnet\n",
    "- JARS : list of jars. For this notebook mysql connector and avro jar is required in addition with the dataproc template jars\n",
    "- MAX_PARALLELISM : Parameter for number of jobs to run in parallel default value is 2"
   ]
  },
  {
   "cell_type": "code",
   "execution_count": null,
   "id": "bd8f6dd9-2e13-447c-b28d-10fa2321b759",
   "metadata": {
    "tags": [],
    "pycharm": {
     "name": "#%%\n"
    }
   },
   "outputs": [],
   "source": [
    "PROJECT = \"\"\n",
    "REGION = \"\" # eg: us-central1 (any valid GCP region)\n",
    "GCS_STAGING_LOCATION = \"\" # eg: gs://my-staging-bucket/sub-folder\n",
    "SUBNET = \"projects/{project}/regions/{region}/subnetworks/{subnet}\"\n",
    "MAX_PARALLELISM = 5 # max number of tables which will migrated parallelly \n",
    "\n",
    "# Do not change this parameter unless you want to refer below JARS from new location\n",
    "JARS = [GCS_STAGING_LOCATION + \"/jars/mysql-connector-java-8.0.29.jar\",\"file:///usr/lib/spark/external/spark-avro.jar\"]"
   ]
  },
  {
   "attachments": {},
   "cell_type": "markdown",
   "id": "051df2af-bd8b-47c7-8cb2-05404ca0d859",
   "metadata": {
    "pycharm": {
     "name": "#%% md\n"
    }
   },
   "source": [
    "### Step 3.2 MySQL to Spanner Parameters\n",
    "- MYSQL_HOST: MySQL instance ip address\n",
    "- MYSQL_PORT: MySQL instance port\n",
    "- MYSQL_USERNAME: MySQL username\n",
    "- MYSQL_PASSWORD: MySQL password\n",
    "- MYSQL_DATABASE: Name of database that you want to migrate\n",
    "- MYSQL_TABLE_LIST: List of tables you want to migrate eg: ['table1','table2'] else provide an empty list for migration whole database eg : [] \n",
    "- MYSQL_OUTPUT_SPANNER_MODE: Output mode for MySQL data one of (overwrite|append). Use append if schema already exists in Spanner\n",
    "- SPANNER_INSTANCE: Cloud Spanner instance name\n",
    "- SPANNER_DATABASE: Cloud Spanner database name\n",
    "\n",
    "Spanner requires primary key for each table\n",
    "- SPANNER_TABLE_PRIMARY_KEYS: Dictionary of format {\"table_name\": \"primary_key_column1,primary_key_column2\"} for tables which do not have primary key in MySQL"
   ]
  },
  {
   "cell_type": "code",
   "execution_count": null,
   "id": "71dd2824-e9a0-4ceb-a3c9-32f79973432a",
   "metadata": {
    "tags": [],
    "pycharm": {
     "name": "#%%\n"
    }
   },
   "outputs": [],
   "source": [
    "MYSQL_HOST = \"\"\n",
    "MYSQL_PORT = \"3306\"\n",
    "MYSQL_USERNAME = \"\"\n",
    "MYSQL_PASSWORD = \"\"\n",
    "MYSQL_DATABASE = \"\"\n",
    "MYSQL_TABLE_LIST = [] # Leave list empty for migrating complete database else provide tables as ['table1','table2']\n",
    "MYSQL_OUTPUT_SPANNER_MODE = \"overwrite\" # one of overwrite|append (Use append when schema already exists in Spanner)\n",
    "\n",
    "SPANNER_INSTANCE = \"\"\n",
    "SPANNER_DATABASE = \"\"\n",
    "SPANNER_TABLE_PRIMARY_KEYS = {} # Provide tables which do not have PK in MySQL {\"table_name\":\"primary_key_column1,primary_key_column2\"}"
   ]
  },
  {
   "attachments": {},
   "cell_type": "markdown",
   "id": "166b1536-d58e-423b-b3c2-cc0c171d275e",
   "metadata": {
    "pycharm": {
     "name": "#%% md\n"
    }
   },
   "source": [
    "### Step 3.3 Notebook Configuration Parameters\n",
    "Below variables should not be changed unless required"
   ]
  },
  {
   "cell_type": "code",
   "execution_count": null,
   "id": "367f66b6",
   "metadata": {
    "pycharm": {
     "name": "#%%\n"
    }
   },
   "outputs": [],
   "source": [
    "cur_path = Path(os.getcwd())\n",
    "WORKING_DIRECTORY = os.path.join(cur_path.parent.parent, 'java')\n",
    "\n",
    "# If the above code doesn't fetches the correct path please\n",
    "# provide complete path to python folder in your dataproc \n",
    "# template repo which you cloned \n",
    "\n",
    "# WORKING_DIRECTORY = \"/home/jupyter/dataproc-templates/java/\"\n",
    "print(WORKING_DIRECTORY)"
   ]
  },
  {
   "cell_type": "code",
   "execution_count": null,
   "id": "c6f0f037-e888-4479-a143-f06a39bd5cc1",
   "metadata": {
    "tags": [],
    "pycharm": {
     "name": "#%%\n"
    }
   },
   "outputs": [],
   "source": [
    "PYMYSQL_DRIVER = \"mysql+pymysql\"\n",
    "JDBC_DRIVER = \"com.mysql.cj.jdbc.Driver\"\n",
    "JDBC_URL = \"jdbc:mysql://{}:{}/{}?user={}&password={}\".format(MYSQL_HOST,MYSQL_PORT,MYSQL_DATABASE,MYSQL_USERNAME,MYSQL_PASSWORD)\n",
    "MAIN_CLASS = \"com.google.cloud.dataproc.templates.main.DataProcTemplate\"\n",
    "JAR_FILE = \"dataproc-templates-1.0-SNAPSHOT.jar\"\n",
    "GRPC_JAR_PATH = \"./grpc_lb/io/grpc/grpc-grpclb/1.40.1\"\n",
    "GRPC_JAR = \"grpc-grpclb-1.40.1.jar\"\n",
    "LOG4J_PROPERTIES_PATH = \"./src/test/resources\"\n",
    "LOG4J_PROPERTIES = \"log4j-spark-driver-template.properties\"\n",
    "PIPELINE_ROOT = GCS_STAGING_LOCATION + \"/pipeline_root/dataproc_pyspark\"\n",
    "\n",
    "# Adding Dataproc template JAR and GRPC jar\n",
    "JARS.append(GCS_STAGING_LOCATION + \"/\" + GRPC_JAR)\n",
    "JARS.append(GCS_STAGING_LOCATION + \"/\" + JAR_FILE)"
   ]
  },
  {
   "attachments": {},
   "cell_type": "markdown",
   "id": "115c062b-5a91-4372-b440-5c37a12fbf87",
   "metadata": {
    "pycharm": {
     "name": "#%% md\n"
    }
   },
   "source": [
    "## Step 4: Generate MySQL Table List\n",
    "This step creates list of tables for migration. If MYSQL_TABLE_LIST is empty then all the tables in the MYSQL_DATABASE are listed for migration otherwise the provided list is used"
   ]
  },
  {
   "cell_type": "code",
   "execution_count": null,
   "id": "d0e362ac-30cd-4857-9e2a-0e9eb926e627",
   "metadata": {
    "tags": [],
    "pycharm": {
     "name": "#%%\n"
    }
   },
   "outputs": [],
   "source": [
    "DB = sqlalchemy.create_engine(\n",
    "            sqlalchemy.engine.url.URL.create(\n",
    "                drivername=PYMYSQL_DRIVER,\n",
    "                username=MYSQL_USERNAME,\n",
    "                password=MYSQL_PASSWORD,\n",
    "                database=MYSQL_DATABASE,\n",
    "                host=MYSQL_HOST,\n",
    "                port=MYSQL_PORT\n",
    "              )\n",
    "            )\n",
    "input_mgr = JDBCInputManager.create(\"mysql\", DB)\n",
    "\n",
    "# Retrieve list of tables from database.\n",
    "MYSQL_TABLE_LIST = input_mgr.build_table_list(schema_filter=MYSQL_DATABASE, table_filter=MYSQL_TABLE_LIST)\n",
    "print(f\"Total tables to migrate from schema {MYSQL_DATABASE}:\", len(MYSQL_TABLE_LIST))\n",
    "    \n",
    "print(\"List of tables for migration:\")\n",
    "print(MYSQL_TABLE_LIST)"
   ]
  },
  {
   "attachments": {},
   "cell_type": "markdown",
   "id": "1d9a62e8-7499-41c6-b32b-73b539b0c7c4",
   "metadata": {
    "pycharm": {
     "name": "#%% md\n"
    }
   },
   "source": [
    "## Step 5: Get Primary Keys for Tables Not Present in SPANNER_TABLE_PRIMARY_KEYS\n",
    "For tables which do not have primary key provided in dictionary SPANNER_TABLE_PRIMARY_KEYS this step fetches primary key from MYSQL_DATABASE"
   ]
  },
  {
   "cell_type": "code",
   "execution_count": null,
   "id": "6eda8fac-582c-4d4a-b871-311bb2863335",
   "metadata": {
    "tags": [],
    "pycharm": {
     "name": "#%%\n"
    }
   },
   "outputs": [],
   "source": [
    "for table_name, pk_columns in input_mgr.get_primary_keys().items():\n",
    "    notebook_functions.update_spanner_primary_keys(SPANNER_TABLE_PRIMARY_KEYS, table_name, pk_columns)\n",
    "\n",
    "notebook_functions.remove_unexpected_spanner_primary_keys(SPANNER_TABLE_PRIMARY_KEYS, MYSQL_TABLE_LIST)"
   ]
  },
  {
   "cell_type": "code",
   "execution_count": null,
   "id": "7c2a210f-48da-474f-bf46-89e755d01c67",
   "metadata": {
    "tags": [],
    "pycharm": {
     "name": "#%%\n"
    }
   },
   "outputs": [],
   "source": [
    "pkDF = pd.DataFrame({\"table\" : MYSQL_TABLE_LIST, \"primary_keys\": list(SPANNER_TABLE_PRIMARY_KEYS.values())})\n",
    "print(\"Below are identified primary keys for migrating MySQL table to Spanner:\")\n",
    "pkDF"
   ]
  },
  {
   "attachments": {},
   "cell_type": "markdown",
   "id": "02748c28-54e9-466c-9537-c00569122a96",
   "metadata": {
    "pycharm": {
     "name": "#%% md\n"
    }
   },
   "source": [
    "## Step 6 Identify Read Partition Columns\n",
    "This step uses PARTITION_THRESHOLD (default value is 1 million) parameter and any table having rows greater than PARTITION_THRESHOLD will be used for partitioned read based on Primary Keys\n",
    " - PARTITION_OPTIONS: List will have table and its partitioned column and Spark SQL settings if exceeds the threshold"
   ]
  },
  {
   "cell_type": "code",
   "execution_count": null,
   "id": "b4e4f6e9-c559-48e8-95fd-d2dd3e173439",
   "metadata": {
    "pycharm": {
     "name": "#%%\n"
    }
   },
   "outputs": [],
   "source": [
    "PARTITION_THRESHOLD = 200000 #Number of rows fetched per spark executor\n",
<<<<<<< HEAD
    "PARTITION_OPTIONS = input_mgr.define_read_partitioning(PARTITION_THRESHOLD)\n",
    "input_mgr.read_partitioning_df(PARTITION_OPTIONS)"
=======
    "CHECK_PARTITION_COLUMN_LIST={}"
   ]
  },
  {
   "cell_type": "code",
   "execution_count": null,
   "id": "eb9f5487-bb82-4261-87ad-0a938e9df076",
   "metadata": {
    "pycharm": {
     "name": "#%%\n"
    }
   },
   "outputs": [],
   "source": [
    "with DB.connect() as conn:\n",
    "    for table in MYSQLTABLE_LIST:\n",
    "        qry = \"SELECT TABLE_ROWS FROM INFORMATION_SCHEMA.TABLES WHERE table_schema = '{}' and TABLE_NAME = '{}'\".format(MYSQL_DATABASE,table)\n",
    "        results = DB.execute(qry).fetchall()\n",
    "        if results[0][0]>int(PARTITION_THRESHOLD):\n",
    "            column_list=SPANNER_TABLE_PRIMARY_KEYS.get(table).split(\",\")\n",
    "            if len(column_list) > 1:\n",
    "                continue\n",
    "            else:\n",
    "                column = column_list[0];\n",
    "                datatype = DB.execute(\"SELECT DATA_TYPE FROM INFORMATION_SCHEMA.COLUMNS WHERE TABLE_NAME   = '{0}' AND COLUMN_NAME  = '{1}'\".format(table,column)).fetchall()[0][0]      \n",
    "                if (datatype==\"int\" or datatype==\"bigint\" or datatype==\"mediumint\"):\n",
    "                    lowerbound = DB.execute(\"SELECT min({0}) from {1}\".format(column,table)).fetchall()\n",
    "                    upperbound = DB.execute(\"SELECT max({0}) from {1}\".format(column,table)).fetchall()\n",
    "                    numberPartitions = math.ceil((upperbound[0][0]-lowerbound[0][0])/PARTITION_THRESHOLD)\n",
    "                    CHECK_PARTITION_COLUMN_LIST[table]=[column,lowerbound[0][0],upperbound[0][0],numberPartitions]\n",
    "                \n",
    "                \n",
    "prtDF = pd.DataFrame.from_dict(CHECK_PARTITION_COLUMN_LIST, orient='index', columns=['PK', 'Min Val', 'Max Val', 'Num Partitions'])\n",
    "print(\"Below are identified partitioning scheme, which will be used to read tables exceeding PARTITION_THRESHOLD of {}\".format(PARTITION_THRESHOLD))\n",
    "prtDF"
>>>>>>> ce15b642
   ]
  },
  {
   "cell_type": "markdown",
   "id": "0d9bb170-09c4-40d1-baaf-9e907f215889",
   "metadata": {
    "pycharm": {
     "name": "#%% md\n"
    }
   },
   "source": [
    "## Step 7: Calculate Parallel Jobs for MySQL to Cloud Spanner\n",
    "This step uses MAX_PARALLELISM parameter to calculate number of parallel jobs to run"
   ]
  },
  {
   "cell_type": "code",
   "execution_count": null,
   "id": "2c501db0-c1fb-4a05-88b8-a7e546e2b1d0",
   "metadata": {
    "tags": [],
    "pycharm": {
     "name": "#%%\n"
    }
   },
   "outputs": [],
   "source": [
    "# Calculate parallel jobs:\n",
    "JOB_LIST = notebook_functions.split_list(input_mgr.get_table_list(), MAX_PARALLELISM)\n",
    "print(\"List of tables for execution:\")\n",
    "print(JOB_LIST)"
   ]
  },
  {
   "cell_type": "markdown",
   "id": "1fa5f841-a687-4723-a8e6-6e7e752ba36e",
   "metadata": {
    "pycharm": {
     "name": "#%% md\n"
    }
   },
   "source": [
    "## Step 8: Create JAR files and Upload to GCS\n",
    "#### Run Step 8 one time for each new notebook instance"
   ]
  },
  {
   "cell_type": "code",
   "execution_count": null,
   "id": "22220ae3-9fb4-471c-b5aa-f606deeca15e",
   "metadata": {
    "tags": [],
    "pycharm": {
     "name": "#%%\n"
    }
   },
   "outputs": [],
   "source": [
    "%cd $WORKING_DIRECTORY"
   ]
  },
  {
   "cell_type": "markdown",
   "id": "bdee7afc-699b-4c1a-aeec-df0f99764ae0",
   "metadata": {
    "pycharm": {
     "name": "#%% md\n"
    }
   },
   "source": [
    "#### Setting PATH variables for JDK and Maven and executing MAVEN build"
   ]
  },
  {
   "cell_type": "code",
   "execution_count": null,
   "id": "4b40f634-1983-4267-a4c1-b072bf6d81ae",
   "metadata": {
    "tags": [],
    "pycharm": {
     "name": "#%%\n"
    }
   },
   "outputs": [],
   "source": [
    "!wget https://downloads.mysql.com/archives/get/p/3/file/mysql-connector-java-8.0.29.tar.gz\n",
    "!tar -xf mysql-connector-java-8.0.29.tar.gz\n",
    "!mvn clean spotless:apply install -DskipTests \n",
    "!mvn dependency:get -Dartifact=io.grpc:grpc-grpclb:1.40.1 -Dmaven.repo.local=./grpc_lb "
   ]
  },
  {
   "attachments": {},
   "cell_type": "markdown",
   "id": "9e1a779f-2c39-42ec-98be-0f5e9d715447",
   "metadata": {
    "pycharm": {
     "name": "#%% md\n"
    }
   },
   "source": [
    "#### Copying JARS Files to GCS_STAGING_LOCATION"
   ]
  },
  {
   "cell_type": "code",
   "execution_count": null,
   "id": "939cdcd5-0f3e-4f51-aa78-93d1976cb0f4",
   "metadata": {
    "tags": [],
    "pycharm": {
     "name": "#%%\n"
    }
   },
   "outputs": [],
   "source": [
    "!gsutil cp target/$JAR_FILE $GCS_STAGING_LOCATION/$JAR_FILE\n",
    "!gsutil cp $GRPC_JAR_PATH/$GRPC_JAR $GCS_STAGING_LOCATION/$GRPC_JAR\n",
    "!gsutil cp $LOG4J_PROPERTIES_PATH/$LOG4J_PROPERTIES $GCS_STAGING_LOCATION/$LOG4J_PROPERTIES\n",
    "!gsutil cp mysql-connector-java-8.0.29/mysql-connector-java-8.0.29.jar $GCS_STAGING_LOCATION/jars/mysql-connector-java-8.0.29.jar"
   ]
  },
  {
   "attachments": {},
   "cell_type": "markdown",
   "id": "78f6f83b-891a-4515-a1d6-f3406a25dc2a",
   "metadata": {
    "pycharm": {
     "name": "#%% md\n"
    }
   },
   "source": [
    "## Step 9: Execute Pipeline to Migrate Tables from MySQL to Spanner"
   ]
  },
  {
   "cell_type": "code",
   "execution_count": null,
   "id": "b51912cd-17cb-4607-a1e3-9a4a599cd611",
   "metadata": {
    "tags": [],
    "pycharm": {
     "name": "#%%\n"
    }
   },
   "outputs": [],
   "source": [
    "mysql_to_spanner_jobs = []"
   ]
  },
  {
   "cell_type": "code",
   "execution_count": null,
   "id": "11e8a699-317d-46df-a4b1-7132e14ccdf4",
   "metadata": {
    "pycharm": {
     "name": "#%%\n"
    }
   },
   "outputs": [],
   "source": [
    "def migrate_mysql_to_spanner(EXECUTION_LIST):\n",
    "    EXECUTION_LIST = EXECUTION_LIST\n",
    "    aiplatform.init(project=PROJECT,staging_bucket=GCS_STAGING_LOCATION)\n",
    "    \n",
    "    @dsl.pipeline(\n",
    "        name=\"java-mysql-to-spanner-spark\",\n",
    "        description=\"Pipeline to get data from MySQL to Cloud Spanner\",\n",
    "    )\n",
    "    def pipeline(\n",
    "        PROJECT_ID: str = PROJECT,\n",
    "        LOCATION: str = REGION,\n",
    "        MAIN_CLASS: str = MAIN_CLASS,\n",
    "        JAR_FILE_URIS: list = JARS,\n",
    "        SUBNETWORK_URI: str = SUBNET,\n",
    "        FILE_URIS: list = [GCS_STAGING_LOCATION + \"/\" + LOG4J_PROPERTIES]\n",
    "    ):\n",
    "        for table in EXECUTION_LIST:\n",
    "            BATCH_ID = \"mysql2spanner-{}-{}\".format(table,datetime.now().strftime(\"%s\")).replace('_','-').lower()\n",
    "            mysql_to_spanner_jobs.append(BATCH_ID)\n",
    "            if table in PARTITION_OPTIONS.keys():\n",
    "                partition_options = PARTITION_OPTIONS[table]\n",
    "                TEMPLATE_SPARK_ARGS = [\n",
    "                \"--template=JDBCTOSPANNER\",\n",
    "                \"--templateProperty\", \"project.id={}\".format(PROJECT),\n",
    "                \"--templateProperty\", \"jdbctospanner.jdbc.url={}\".format(JDBC_URL),\n",
    "                \"--templateProperty\", \"jdbctospanner.jdbc.driver.class.name={}\".format(JDBC_DRIVER),\n",
    "                \"--templateProperty\", \"jdbctospanner.sql=select * from {}\".format(table),\n",
    "                \"--templateProperty\", \"jdbctospanner.output.instance={}\".format(SPANNER_INSTANCE),\n",
    "                \"--templateProperty\", \"jdbctospanner.output.database={}\".format(SPANNER_DATABASE),\n",
    "                \"--templateProperty\", \"jdbctospanner.output.table={}\".format(table),\n",
    "                \"--templateProperty\", \"jdbctospanner.output.saveMode={}\".format(MYSQL_OUTPUT_SPANNER_MODE.capitalize()),\n",
    "                \"--templateProperty\", \"jdbctospanner.output.primaryKey={}\".format(SPANNER_TABLE_PRIMARY_KEYS[table]),\n",
    "                \"--templateProperty\", \"jdbctospanner.output.batchInsertSize=200\",\n",
    "                \"--templateProperty\", \"jdbctospanner.sql.partitionColumn={}\".format(partition_options[jdbc_input_manager_interface.SPARK_PARTITION_COLUMN]),\n",
    "                \"--templateProperty\", \"jdbctospanner.sql.lowerBound={}\".format(partition_options[jdbc_input_manager_interface.SPARK_LOWER_BOUND]),\n",
    "                \"--templateProperty\", \"jdbctospanner.sql.upperBound={}\".format(partition_options[jdbc_input_manager_interface.SPARK_UPPER_BOUND]),\n",
    "                \"--templateProperty\", \"jdbctospanner.sql.numPartitions={}\".format(partition_options[jdbc_input_manager_interface.SPARK_NUM_PARTITIONS]),\n",
    "                ]\n",
    "            else:\n",
    "                TEMPLATE_SPARK_ARGS = [\n",
    "                \"--template=JDBCTOSPANNER\",\n",
    "                \"--templateProperty\", \"project.id={}\".format(PROJECT),\n",
    "                \"--templateProperty\", \"jdbctospanner.jdbc.url={}\".format(JDBC_URL),\n",
    "                \"--templateProperty\", \"jdbctospanner.jdbc.driver.class.name={}\".format(JDBC_DRIVER),\n",
    "                \"--templateProperty\", \"jdbctospanner.sql=select * from {}\".format(table),\n",
    "                \"--templateProperty\", \"jdbctospanner.output.instance={}\".format(SPANNER_INSTANCE),\n",
    "                \"--templateProperty\", \"jdbctospanner.output.database={}\".format(SPANNER_DATABASE),\n",
    "                \"--templateProperty\", \"jdbctospanner.output.table={}\".format(table),\n",
    "                \"--templateProperty\", \"jdbctospanner.output.saveMode={}\".format(MYSQL_OUTPUT_SPANNER_MODE.capitalize()),\n",
    "                \"--templateProperty\", \"jdbctospanner.output.primaryKey={}\".format(SPANNER_TABLE_PRIMARY_KEYS[table]),\n",
    "                \"--templateProperty\", \"jdbctospanner.output.batchInsertSize=200\",\n",
    "                ]\n",
    "            _ = DataprocSparkBatchOp(\n",
    "                project=PROJECT_ID,\n",
    "                location=LOCATION,\n",
    "                batch_id=BATCH_ID,\n",
    "                main_class=MAIN_CLASS,\n",
    "                jar_file_uris=JAR_FILE_URIS,\n",
    "                file_uris=FILE_URIS,\n",
    "                subnetwork_uri=SUBNETWORK_URI,\n",
    "                runtime_config_version=\"1.1\", # issue 665\n",
    "                args=TEMPLATE_SPARK_ARGS\n",
    "            )\n",
    "            time.sleep(1)\n",
    "\n",
    "    compiler.Compiler().compile(pipeline_func=pipeline, package_path=\"pipeline.json\")\n",
    "\n",
    "    pipeline = aiplatform.PipelineJob(\n",
    "        display_name=\"pipeline\",\n",
    "        template_path=\"pipeline.json\",\n",
    "        pipeline_root=PIPELINE_ROOT,\n",
    "        enable_caching=False,\n",
    "    )\n",
    "    pipeline.run()"
   ]
  },
  {
   "cell_type": "code",
   "execution_count": null,
   "id": "e696ce34-b5a3-4f5d-98a7-ac881007c6c5",
   "metadata": {
    "tags": [],
    "pycharm": {
     "name": "#%%\n"
    }
   },
   "outputs": [],
   "source": [
    "for execution_list in JOB_LIST:\n",
    "    print(execution_list)\n",
    "    migrate_mysql_to_spanner(execution_list)"
   ]
  },
  {
   "cell_type": "markdown",
   "id": "9ce7f828-dacc-404b-8927-dc3813e7216a",
   "metadata": {
    "pycharm": {
     "name": "#%% md\n"
    }
   },
   "source": [
    "## Step 10: Get status for tables migrated from MySql to Spanner"
   ]
  },
  {
   "cell_type": "code",
   "execution_count": null,
   "id": "c282b2b9-b126-4cb6-a513-14a6322650c0",
   "metadata": {
    "tags": [],
    "pycharm": {
     "name": "#%%\n"
    }
   },
   "outputs": [],
   "source": [
    "def get_bearer_token():\n",
    "    \n",
    "    try:\n",
    "        #Defining Scope\n",
    "        CREDENTIAL_SCOPES = [\"https://www.googleapis.com/auth/cloud-platform\"]\n",
    "\n",
    "        #Assining credentials and project value\n",
    "        credentials, project_id = google.auth.default(scopes=CREDENTIAL_SCOPES)\n",
    "\n",
    "        #Refreshing credentials data\n",
    "        credentials.refresh(requests.Request())\n",
    "\n",
    "        #Get refreshed token\n",
    "        token = credentials.token\n",
    "        if token:\n",
    "            return (token,200)\n",
    "        else:\n",
    "            return \"Bearer token not generated\"\n",
    "    except Exception as error:\n",
    "        return (\"Bearer token not generated. Error : {}\".format(error),500)"
   ]
  },
  {
   "cell_type": "code",
   "execution_count": null,
   "id": "d1fcbc63-19db-42a8-a2ed-d9855da00c04",
   "metadata": {
    "tags": [],
    "pycharm": {
     "name": "#%%\n"
    }
   },
   "outputs": [],
   "source": [
    "from google.auth.transport import requests\n",
    "import google\n",
    "token = get_bearer_token()\n",
    "if token[1] == 200:\n",
    "    print(\"Bearer token generated\")\n",
    "else:\n",
    "    print(token)"
   ]
  },
  {
   "cell_type": "code",
   "execution_count": null,
   "id": "5be3cf87-6d28-4b23-8466-87d3399f7a29",
   "metadata": {
    "tags": [],
    "pycharm": {
     "name": "#%%\n"
    }
   },
   "outputs": [],
   "source": [
    "import requests\n",
    "\n",
    "mysql_to_spanner_status = []\n",
    "job_status_url = \"https://dataproc.googleapis.com/v1/projects/{}/locations/{}/batches/{}\"\n",
    "for job in mysql_to_spanner_jobs:\n",
    "    auth = \"Bearer \" + token[0]\n",
    "    url = job_status_url.format(PROJECT,REGION,job)\n",
    "    headers = {\n",
    "      'Content-Type': 'application/json; charset=UTF-8',\n",
    "      'Authorization': auth \n",
    "    }\n",
    "    response = requests.get(url, headers=headers)\n",
    "    mysql_to_spanner_status.append(response.json()['state'])"
   ]
  },
  {
   "cell_type": "code",
   "execution_count": null,
   "id": "1097575d-07c2-4659-a75f-d7e898e3f077",
   "metadata": {
    "tags": [],
    "pycharm": {
     "name": "#%%\n"
    }
   },
   "outputs": [],
   "source": [
    "statusDF = pd.DataFrame({\"table\" : MYSQL_TABLE_LIST,\"mysql_to_spanner_job\" : mysql_to_spanner_jobs, \"mysql_to_spanner_status\" : mysql_to_spanner_status})\n",
    "statusDF"
   ]
  },
  {
   "cell_type": "markdown",
   "id": "0961f164-c7e4-4bb5-80f0-25fd1051147b",
   "metadata": {
    "pycharm": {
     "name": "#%% md\n"
    }
   },
   "source": [
    "## Step 11: Validate row counts of migrated tables from MySQL to Cloud Spanner"
   ]
  },
  {
   "cell_type": "code",
   "execution_count": null,
   "id": "25299344-c167-4764-a5d1-56c1b384d104",
   "metadata": {
    "tags": [],
    "pycharm": {
     "name": "#%%\n"
    }
   },
   "outputs": [],
   "source": [
    "# Get MySQL table counts\n",
    "mysql_row_count = input_mgr.get_table_list_with_counts()"
   ]
  },
  {
   "cell_type": "code",
   "execution_count": null,
   "id": "ab0e539d-5180-4f5b-915e-35f7ea45e0d3",
   "metadata": {
    "tags": [],
    "pycharm": {
     "name": "#%%\n"
    }
   },
   "outputs": [],
   "source": [
    "# Get spanner table counts\n",
    "spanner_row_count = []\n",
    "from google.cloud import spanner\n",
    "\n",
    "spanner_client = spanner.Client()\n",
    "instance = spanner_client.instance(SPANNER_INSTANCE)\n",
    "database = instance.database(SPANNER_DATABASE)\n",
    "\n",
    "for table in MYSQL_TABLE_LIST:\n",
    "    with database.snapshot() as snapshot:\n",
    "        qry = \"@{{USE_ADDITIONAL_PARALLELISM=true}} select count(1) from {}\".format(table)\n",
    "        results = snapshot.execute_sql(qry)\n",
    "        for row in results:\n",
    "            spanner_row_count.append(row[0])"
   ]
  },
  {
   "cell_type": "code",
   "execution_count": null,
   "id": "4b1afe12-3eb9-4133-8377-66dc63ac649c",
   "metadata": {
    "tags": [],
    "pycharm": {
     "name": "#%%\n"
    }
   },
   "outputs": [],
   "source": [
    "statusDF['mysql_row_count'] = mysql_row_count \n",
    "statusDF['spanner_row_count'] = spanner_row_count \n",
    "statusDF"
   ]
  },
  {
   "cell_type": "markdown",
   "id": "9f30ffe4-efb5-4b84-b364-c40a296e95f7",
   "metadata": {
    "pycharm": {
     "name": "#%% md\n"
    }
   },
   "source": [
    "## Post data loading activities\n",
    "- You may create relationships (FKs), constraints and indexes (as needed).\n",
    "- You may configure countinuous replication with [DataStream](https://cloud.google.com/datastream/docs/configure-your-source-mysql-database) or any other 3rd party tools."
   ]
<<<<<<< HEAD
=======
  },
  {
   "cell_type": "code",
   "execution_count": null,
   "id": "89ec62c1-0b95-4536-9339-03a4a8de035e",
   "metadata": {
    "pycharm": {
     "name": "#%%\n"
    }
   },
   "outputs": [],
   "source": []
>>>>>>> ce15b642
  }
 ],
 "metadata": {
  "environment": {
   "kernel": "python3",
   "name": "common-cpu.m97",
   "type": "gcloud",
   "uri": "gcr.io/deeplearning-platform-release/base-cpu:m97"
  },
  "kernelspec": {
   "display_name": "Python 3",
   "language": "python",
   "name": "python3"
  },
  "language_info": {
   "codemirror_mode": {
    "name": "ipython",
    "version": 3
   },
   "file_extension": ".py",
   "mimetype": "text/x-python",
   "name": "python",
   "nbconvert_exporter": "python",
   "pygments_lexer": "ipython3",
   "version": "3.9.6"
  },
  "vscode": {
   "interpreter": {
    "hash": "31f2aee4e71d21fbe5cf8b01ff0e069b9275f58929596ceb00d14d90e3e16cd6"
   }
  }
 },
 "nbformat": 4,
 "nbformat_minor": 5
}<|MERGE_RESOLUTION|>--- conflicted
+++ resolved
@@ -411,11 +411,7 @@
    "attachments": {},
    "cell_type": "markdown",
    "id": "1d9a62e8-7499-41c6-b32b-73b539b0c7c4",
-   "metadata": {
-    "pycharm": {
-     "name": "#%% md\n"
-    }
-   },
+   "metadata": {},
    "source": [
     "## Step 5: Get Primary Keys for Tables Not Present in SPANNER_TABLE_PRIMARY_KEYS\n",
     "For tables which do not have primary key provided in dictionary SPANNER_TABLE_PRIMARY_KEYS this step fetches primary key from MYSQL_DATABASE"
@@ -426,10 +422,7 @@
    "execution_count": null,
    "id": "6eda8fac-582c-4d4a-b871-311bb2863335",
    "metadata": {
-    "tags": [],
-    "pycharm": {
-     "name": "#%%\n"
-    }
+    "tags": []
    },
    "outputs": [],
    "source": [
@@ -483,46 +476,8 @@
    "outputs": [],
    "source": [
     "PARTITION_THRESHOLD = 200000 #Number of rows fetched per spark executor\n",
-<<<<<<< HEAD
     "PARTITION_OPTIONS = input_mgr.define_read_partitioning(PARTITION_THRESHOLD)\n",
     "input_mgr.read_partitioning_df(PARTITION_OPTIONS)"
-=======
-    "CHECK_PARTITION_COLUMN_LIST={}"
-   ]
-  },
-  {
-   "cell_type": "code",
-   "execution_count": null,
-   "id": "eb9f5487-bb82-4261-87ad-0a938e9df076",
-   "metadata": {
-    "pycharm": {
-     "name": "#%%\n"
-    }
-   },
-   "outputs": [],
-   "source": [
-    "with DB.connect() as conn:\n",
-    "    for table in MYSQLTABLE_LIST:\n",
-    "        qry = \"SELECT TABLE_ROWS FROM INFORMATION_SCHEMA.TABLES WHERE table_schema = '{}' and TABLE_NAME = '{}'\".format(MYSQL_DATABASE,table)\n",
-    "        results = DB.execute(qry).fetchall()\n",
-    "        if results[0][0]>int(PARTITION_THRESHOLD):\n",
-    "            column_list=SPANNER_TABLE_PRIMARY_KEYS.get(table).split(\",\")\n",
-    "            if len(column_list) > 1:\n",
-    "                continue\n",
-    "            else:\n",
-    "                column = column_list[0];\n",
-    "                datatype = DB.execute(\"SELECT DATA_TYPE FROM INFORMATION_SCHEMA.COLUMNS WHERE TABLE_NAME   = '{0}' AND COLUMN_NAME  = '{1}'\".format(table,column)).fetchall()[0][0]      \n",
-    "                if (datatype==\"int\" or datatype==\"bigint\" or datatype==\"mediumint\"):\n",
-    "                    lowerbound = DB.execute(\"SELECT min({0}) from {1}\".format(column,table)).fetchall()\n",
-    "                    upperbound = DB.execute(\"SELECT max({0}) from {1}\".format(column,table)).fetchall()\n",
-    "                    numberPartitions = math.ceil((upperbound[0][0]-lowerbound[0][0])/PARTITION_THRESHOLD)\n",
-    "                    CHECK_PARTITION_COLUMN_LIST[table]=[column,lowerbound[0][0],upperbound[0][0],numberPartitions]\n",
-    "                \n",
-    "                \n",
-    "prtDF = pd.DataFrame.from_dict(CHECK_PARTITION_COLUMN_LIST, orient='index', columns=['PK', 'Min Val', 'Max Val', 'Num Partitions'])\n",
-    "print(\"Below are identified partitioning scheme, which will be used to read tables exceeding PARTITION_THRESHOLD of {}\".format(PARTITION_THRESHOLD))\n",
-    "prtDF"
->>>>>>> ce15b642
    ]
   },
   {
@@ -973,21 +928,6 @@
     "- You may create relationships (FKs), constraints and indexes (as needed).\n",
     "- You may configure countinuous replication with [DataStream](https://cloud.google.com/datastream/docs/configure-your-source-mysql-database) or any other 3rd party tools."
    ]
-<<<<<<< HEAD
-=======
-  },
-  {
-   "cell_type": "code",
-   "execution_count": null,
-   "id": "89ec62c1-0b95-4536-9339-03a4a8de035e",
-   "metadata": {
-    "pycharm": {
-     "name": "#%%\n"
-    }
-   },
-   "outputs": [],
-   "source": []
->>>>>>> ce15b642
   }
  ],
  "metadata": {
