{
 "cells": [
  {
   "attachments": {},
   "cell_type": "markdown",
   "id": "1db5371a-8f16-47b7-bcc7-5af386e9b6d8",
   "metadata": {
    "pycharm": {
     "name": "#%% md\n"
    }
   },
   "source": [
    "# <center>MySQL to Cloud Spanner Migration (or Bulk Load)"
   ]
  },
  {
   "cell_type": "code",
   "execution_count": null,
   "id": "98acd907",
   "metadata": {
    "pycharm": {
     "name": "#%%\n"
    }
   },
   "outputs": [],
   "source": [
    "# Copyright 2022 Google LLC\n",
    "#\n",
    "# Licensed under the Apache License, Version 2.0 (the \"License\");\n",
    "# you may not use this file except in compliance with the License.\n",
    "# You may obtain a copy of the License at\n",
    "#\n",
    "#     https://www.apache.org/licenses/LICENSE-2.0\n",
    "#\n",
    "# Unless required by applicable law or agreed to in writing, software\n",
    "# distributed under the License is distributed on an \"AS IS\" BASIS,\n",
    "# WITHOUT WARRANTIES OR CONDITIONS OF ANY KIND, either express or implied.\n",
    "# See the License for the specific language governing permissions and\n",
    "# limitations under the License."
   ]
  },
  {
   "attachments": {},
   "cell_type": "markdown",
   "id": "dd944742",
   "metadata": {
    "pycharm": {
     "name": "#%% md\n"
    }
   },
   "source": [
    "#### References\n",
    "\n",
    "- [DataprocPySparkBatchOp reference](https://google-cloud-pipeline-components.readthedocs.io/en/google-cloud-pipeline-components-1.0.0/google_cloud_pipeline_components.experimental.dataproc.html)\n",
    "- [Kubeflow SDK Overview](https://www.kubeflow.org/docs/components/pipelines/sdk/sdk-overview/)\n",
    "- [Dataproc Serverless in Vertex AI Pipelines tutorial](https://github.com/GoogleCloudPlatform/vertex-ai-samples/blob/main/notebooks/community/ml_ops/stage3/get_started_with_dataproc_serverless_pipeline_components.ipynb)\n",
    "- [Build a Vertex AI Pipeline](https://cloud.google.com/vertex-ai/docs/pipelines/build-pipeline)\n",
    "\n",
    "This notebook is built to run a Vertex AI User-Managed Notebook using the default Compute Engine Service Account.  \n",
    "Check the Dataproc Serverless in Vertex AI Pipelines tutorial linked above to learn how to setup a different Service Account.  \n",
    "\n",
    "#### Permissions\n",
    "\n",
    "Make sure that the service account used to run the notebook has the following roles:\n",
    "\n",
    "- roles/aiplatform.serviceAgent\n",
    "- roles/aiplatform.customCodeServiceAgent\n",
    "- roles/storage.objectCreator\n",
    "- roles/storage.objectViewer\n",
    "- roles/dataproc.editor\n",
    "- roles/dataproc.worker"
   ]
  },
  {
   "attachments": {},
   "cell_type": "markdown",
   "id": "7d89b301-5249-462a-97d8-986488b303fd",
   "metadata": {
    "pycharm": {
     "name": "#%% md\n"
    }
   },
   "source": [
    "## Step 1: Install Libraries\n",
    "#### Run Step 1 one time for each new notebook instance"
   ]
  },
  {
   "cell_type": "code",
   "execution_count": null,
   "id": "fef65ec2-ad6b-407f-a993-7cdf871bba11",
   "metadata": {
    "pycharm": {
     "name": "#%%\n"
    },
    "tags": []
   },
   "outputs": [],
   "source": [
    "!pip3 install pymysql SQLAlchemy\n",
    "!pip3 install --upgrade google-cloud-pipeline-components kfp --user -q\n",
<<<<<<< HEAD
    "!pip3 install google-cloud-spanner"
=======
    "!pip install --upgrade google-cloud-storage"
>>>>>>> ddfb7fa2
   ]
  },
  {
   "cell_type": "code",
   "execution_count": null,
   "id": "0e90943f-b965-4f7f-b631-ce62227d5e83",
   "metadata": {
    "pycharm": {
     "name": "#%%\n"
    },
    "tags": []
   },
   "outputs": [],
   "source": [
    "!sudo apt-get update -y\n",
    "!sudo apt-get install default-jdk -y\n",
    "!sudo apt-get install maven -y"
   ]
  },
  {
   "attachments": {},
   "cell_type": "markdown",
   "id": "35712473-92ef-433b-9ce6-b5649357c09e",
   "metadata": {
    "pycharm": {
     "name": "#%% md\n"
    }
   },
   "source": [
    "#### Once you've installed the additional packages, you may need to restart the notebook kernel so it can find the packages.\n",
    "\n",
    "Uncomment & Run this cell if you have installed anything from above commands"
   ]
  },
  {
   "cell_type": "code",
   "execution_count": null,
   "id": "19ef1307-902e-4713-8948-b86084e19312",
   "metadata": {
    "pycharm": {
     "name": "#%%\n"
    }
   },
   "outputs": [],
   "source": [
    "# import os\n",
    "# import IPython\n",
    "# if not os.getenv(\"IS_TESTING\"):\n",
    "#     app = IPython.Application.instance()\n",
    "#     app.kernel.do_shutdown(True)"
   ]
  },
  {
   "attachments": {},
   "cell_type": "markdown",
   "id": "70d01e33-9099-4d2e-b57e-575c3a998d84",
   "metadata": {
    "pycharm": {
     "name": "#%% md\n"
    }
   },
   "source": [
    "## Step 2: Import Libraries"
   ]
  },
  {
   "cell_type": "code",
   "execution_count": null,
   "id": "2703b502-1b41-44f1-bf21-41069255bc32",
   "metadata": {
    "pycharm": {
     "name": "#%%\n"
    },
    "tags": []
   },
   "outputs": [],
   "source": [
    "from datetime import datetime\n",
    "import os\n",
    "from pathlib import Path\n",
    "import time\n",
    "import sys\n",
    "\n",
    "import google.cloud.aiplatform as aiplatform\n",
    "from kfp import dsl\n",
    "from kfp.v2 import compiler\n",
    "from google_cloud_pipeline_components.experimental.dataproc import DataprocSparkBatchOp\n",
<<<<<<< HEAD
    "import pandas as pd\n",
    "import pymysql\n",
    "import sqlalchemy\n",
    "\n",
    "module_path = os.path.abspath(os.pardir)\n",
    "if module_path not in sys.path:\n",
    "    sys.path.append(module_path)\n",
    "\n",
    "from util.jdbc.jdbc_input_manager import JDBCInputManager\n",
    "from util.jdbc import jdbc_input_manager_interface\n",
    "from util import notebook_functions"
=======
    "from pathlib import Path\n",
    "import os\n",
    "from sqlalchemy import text"
>>>>>>> ddfb7fa2
   ]
  },
  {
   "attachments": {},
   "cell_type": "markdown",
   "id": "09c4a209-db59-42f6-bba7-30cd46b16bad",
   "metadata": {
    "pycharm": {
     "name": "#%% md\n"
    }
   },
   "source": [
    "## Step 3: Assign Parameters"
   ]
  },
  {
   "attachments": {},
   "cell_type": "markdown",
   "id": "92d3fbd8-013f-45e6-b7e9-8f31a4580e91",
   "metadata": {
    "pycharm": {
     "name": "#%% md\n"
    },
    "tags": []
   },
   "source": [
    "### Step 3.1 Common Parameters\n",
    " \n",
    "- PROJECT : GCP project-id\n",
    "- REGION : GCP region (us-central1)\n",
    "- GCS_STAGING_LOCATION : GCS staging location to be used for this notebook to store artifacts \n",
    "- SUBNET : VPC subnet\n",
    "- JARS : list of jars. For this notebook mysql connector and avro jar is required in addition with the dataproc template jars\n",
    "- MAX_PARALLELISM : Parameter for number of jobs to run in parallel default value is 2"
   ]
  },
  {
   "cell_type": "code",
   "execution_count": null,
   "id": "f4bfadaf-8122-446d-91be-9603a8efcc35",
   "metadata": {
    "tags": [
     "parameters"
    ]
   },
   "outputs": [],
   "source": [
    "IS_PARAMETERIZED = False"
   ]
  },
  {
   "cell_type": "code",
   "execution_count": null,
   "id": "bd8f6dd9-2e13-447c-b28d-10fa2321b759",
   "metadata": {
    "pycharm": {
     "name": "#%%\n"
    },
    "tags": []
   },
   "outputs": [],
   "source": [
    "if not IS_PARAMETERIZED:\n",
    "    PROJECT = \"\"\n",
    "    REGION = \"\" # eg: us-central1 (any valid GCP region)\n",
    "    GCS_STAGING_LOCATION = \"\" # eg: gs://my-staging-bucket/sub-folder\n",
    "    SUBNET = \"projects/{project}/regions/{region}/subnetworks/{subnet}\"\n",
    "    MAX_PARALLELISM = 5 # max number of tables which will migrated parallelly \n",
    "\n",
    "# Do not change this parameter unless you want to refer below JARS from new location\n",
    "JARS = [GCS_STAGING_LOCATION + \"/jars/mysql-connector-java-8.0.29.jar\",\"file:///usr/lib/spark/external/spark-avro.jar\"]"
   ]
  },
  {
   "attachments": {},
   "cell_type": "markdown",
   "id": "051df2af-bd8b-47c7-8cb2-05404ca0d859",
   "metadata": {
    "pycharm": {
     "name": "#%% md\n"
    }
   },
   "source": [
    "### Step 3.2 MySQL to Spanner Parameters\n",
    "- MYSQL_HOST: MySQL instance ip address\n",
    "- MYSQL_PORT: MySQL instance port\n",
    "- MYSQL_USERNAME: MySQL username\n",
    "- MYSQL_PASSWORD: MySQL password\n",
    "- MYSQL_DATABASE: Name of database that you want to migrate\n",
    "- MYSQL_TABLE_LIST: List of tables you want to migrate e.g.: ['table1','table2'] else provide an empty list for migration whole database e.g.: [] \n",
    "- MYSQL_READ_PARTITION_COLUMNS: Dictionary of custom read partition columns, e.g.: {'table2': 'secondary_id'}\n",
    "- MYSQL_OUTPUT_SPANNER_MODE: Output mode for MySQL data one of (overwrite|append). Use append if schema already exists in Spanner\n",
    "- SPANNER_INSTANCE: Cloud Spanner instance name\n",
    "- SPANNER_DATABASE: Cloud Spanner database name\n",
    "\n",
    "Spanner requires primary key for each table\n",
    "- SPANNER_TABLE_PRIMARY_KEYS: Dictionary of format {\"table_name\": \"primary_key_column1,primary_key_column2\"} for tables which do not have primary key in MySQL"
   ]
  },
  {
   "cell_type": "code",
   "execution_count": null,
   "id": "71dd2824-e9a0-4ceb-a3c9-32f79973432a",
   "metadata": {
    "pycharm": {
     "name": "#%%\n"
    },
    "tags": []
   },
   "outputs": [],
   "source": [
<<<<<<< HEAD
    "MYSQL_HOST = \"\"\n",
    "MYSQL_PORT = \"3306\"\n",
    "MYSQL_USERNAME = \"\"\n",
    "MYSQL_PASSWORD = \"\"\n",
    "MYSQL_DATABASE = \"\"\n",
    "MYSQL_TABLE_LIST = [] # Leave list empty for migrating complete database else provide tables as ['table1','table2']\n",
    "MYSQL_READ_PARTITION_COLUMNS = {} # Leave empty for default read partition columns\n",
    "MYSQL_OUTPUT_SPANNER_MODE = \"overwrite\" # one of overwrite|append (Use append when schema already exists in Spanner)\n",
    "\n",
    "SPANNER_INSTANCE = \"\"\n",
    "SPANNER_DATABASE = \"\"\n",
    "SPANNER_TABLE_PRIMARY_KEYS = {} # Provide tables which do not have PK in MySQL {\"table_name\":\"primary_key_column1,primary_key_column2\"}"
=======
    "if not IS_PARAMETERIZED:\n",
    "    MYSQL_HOST = \"\"\n",
    "    MYSQL_PORT = \"3306\"\n",
    "    MYSQL_USERNAME = \"\"\n",
    "    MYSQL_PASSWORD = \"\"\n",
    "    MYSQL_DATABASE = \"\"\n",
    "    MYSQLTABLE_LIST = [] # leave list empty for migrating complete database else provide tables as ['table1','table2']\n",
    "    MYSQL_OUTPUT_SPANNER_MODE = \"overwrite\" # one of overwrite|append (Use append when schema already exists in Spanner)\n",
    "    SPANNER_INSTANCE = \"\"\n",
    "    SPANNER_DATABASE = \"\"\n",
    "    SPANNER_TABLE_PRIMARY_KEYS = {} # provide table & pk column which do not have PK in MYSQL {\"table_name\":\"primary_key\"}"
>>>>>>> ddfb7fa2
   ]
  },
  {
   "attachments": {},
   "cell_type": "markdown",
   "id": "166b1536-d58e-423b-b3c2-cc0c171d275e",
   "metadata": {
    "pycharm": {
     "name": "#%% md\n"
    }
   },
   "source": [
    "### Step 3.3 Notebook Configuration Parameters\n",
    "Below variables should not be changed unless required"
   ]
  },
  {
   "cell_type": "code",
   "execution_count": null,
   "id": "367f66b6",
   "metadata": {
    "pycharm": {
     "name": "#%%\n"
    }
   },
   "outputs": [],
   "source": [
    "cur_path = Path(os.getcwd())\n",
<<<<<<< HEAD
    "WORKING_DIRECTORY = os.path.join(cur_path.parent.parent, 'java')\n",
=======
    "\n",
    "if IS_PARAMETERIZED:\n",
    "    WORKING_DIRECTORY = os.path.join(cur_path.parent ,'java')\n",
    "else:\n",
    "    WORKING_DIRECTORY = os.path.join(cur_path.parent.parent ,'java')\n",
>>>>>>> ddfb7fa2
    "\n",
    "# If the above code doesn't fetches the correct path please\n",
    "# provide complete path to python folder in your dataproc \n",
    "# template repo which you cloned \n",
    "\n",
    "# WORKING_DIRECTORY = \"/home/jupyter/dataproc-templates/java/\"\n",
    "print(WORKING_DIRECTORY)"
   ]
  },
  {
   "cell_type": "code",
   "execution_count": null,
   "id": "c6f0f037-e888-4479-a143-f06a39bd5cc1",
   "metadata": {
    "pycharm": {
     "name": "#%%\n"
    },
    "tags": []
   },
   "outputs": [],
   "source": [
    "PYMYSQL_DRIVER = \"mysql+pymysql\"\n",
    "JDBC_DRIVER = \"com.mysql.cj.jdbc.Driver\"\n",
    "JDBC_URL = \"jdbc:mysql://{}:{}/{}?user={}&password={}\".format(MYSQL_HOST,MYSQL_PORT,MYSQL_DATABASE,MYSQL_USERNAME,MYSQL_PASSWORD)\n",
    "MAIN_CLASS = \"com.google.cloud.dataproc.templates.main.DataProcTemplate\"\n",
    "JAR_FILE = \"dataproc-templates-1.0-SNAPSHOT.jar\"\n",
    "LOG4J_PROPERTIES_PATH = \"./src/test/resources\"\n",
    "LOG4J_PROPERTIES = \"log4j-spark-driver-template.properties\"\n",
    "PIPELINE_ROOT = GCS_STAGING_LOCATION + \"/pipeline_root/dataproc_pyspark\"\n",
    "\n",
    "# Adding Dataproc template JAR\n",
    "JARS.append(GCS_STAGING_LOCATION + \"/\" + JAR_FILE)"
   ]
  },
  {
   "attachments": {},
   "cell_type": "markdown",
   "id": "115c062b-5a91-4372-b440-5c37a12fbf87",
   "metadata": {
    "pycharm": {
     "name": "#%% md\n"
    }
   },
   "source": [
    "## Step 4: Generate MySQL Table List\n",
    "This step creates list of tables for migration. If MYSQL_TABLE_LIST is empty then all the tables in the MYSQL_DATABASE are listed for migration otherwise the provided list is used"
   ]
  },
  {
   "cell_type": "code",
   "execution_count": null,
   "id": "d0e362ac-30cd-4857-9e2a-0e9eb926e627",
   "metadata": {
    "pycharm": {
     "name": "#%%\n"
    },
    "tags": []
   },
   "outputs": [],
   "source": [
    "DB = sqlalchemy.create_engine(\n",
    "            sqlalchemy.engine.url.URL.create(\n",
    "                drivername=PYMYSQL_DRIVER,\n",
    "                username=MYSQL_USERNAME,\n",
    "                password=MYSQL_PASSWORD,\n",
    "                database=MYSQL_DATABASE,\n",
    "                host=MYSQL_HOST,\n",
    "                port=MYSQL_PORT\n",
    "              )\n",
    "            )\n",
    "input_mgr = JDBCInputManager.create(\"mysql\", DB)\n",
    "\n",
    "# Retrieve list of tables from database.\n",
    "MYSQL_TABLE_LIST = input_mgr.build_table_list(schema_filter=MYSQL_DATABASE, table_filter=MYSQL_TABLE_LIST)\n",
    "print(f\"Total tables to migrate from schema {MYSQL_DATABASE}:\", len(MYSQL_TABLE_LIST))\n",
    "    \n",
    "print(\"List of tables for migration:\")\n",
    "print(MYSQL_TABLE_LIST)"
   ]
  },
  {
   "attachments": {},
   "cell_type": "markdown",
   "id": "1d9a62e8-7499-41c6-b32b-73b539b0c7c4",
   "metadata": {},
   "source": [
    "## Step 5: Get Primary Keys for Tables Not Present in SPANNER_TABLE_PRIMARY_KEYS\n",
    "For tables which do not have primary key provided in dictionary SPANNER_TABLE_PRIMARY_KEYS this step fetches primary key from MYSQL_DATABASE"
   ]
  },
  {
   "cell_type": "code",
   "execution_count": null,
   "id": "6eda8fac-582c-4d4a-b871-311bb2863335",
   "metadata": {
<<<<<<< HEAD
=======
    "pycharm": {
     "name": "#%%\n"
    },
>>>>>>> ddfb7fa2
    "tags": []
   },
   "outputs": [],
   "source": [
<<<<<<< HEAD
    "for table_name, pk_columns in input_mgr.get_primary_keys().items():\n",
    "    notebook_functions.update_spanner_primary_keys(SPANNER_TABLE_PRIMARY_KEYS, table_name, pk_columns)\n",
    "\n",
    "notebook_functions.remove_unexpected_spanner_primary_keys(SPANNER_TABLE_PRIMARY_KEYS, MYSQL_TABLE_LIST)"
=======
    "DB = sqlalchemy.create_engine(\n",
    "            sqlalchemy.engine.url.URL.create(\n",
    "                drivername=PYMYSQL_DRIVER,\n",
    "                username=MYSQL_USERNAME,\n",
    "                password=MYSQL_PASSWORD,\n",
    "                database=MYSQL_DATABASE,\n",
    "                host=MYSQL_HOST,\n",
    "                port=MYSQL_PORT\n",
    "              )\n",
    "            )\n",
    "with DB.connect() as conn:\n",
    "    for table in MYSQLTABLE_LIST:\n",
    "        primary_keys = []\n",
    "        if table not in SPANNER_TABLE_PRIMARY_KEYS:\n",
    "            results = conn.execute(\"SHOW KEYS FROM {} WHERE Key_name = 'PRIMARY'\".format(table)).fetchall()\n",
    "            for row in results:\n",
    "                primary_keys.append(row[4])\n",
    "            if primary_keys:\n",
    "                SPANNER_TABLE_PRIMARY_KEYS[table] = \",\".join(primary_keys)\n",
    "            else:\n",
    "                SPANNER_TABLE_PRIMARY_KEYS[table] = \"\""
>>>>>>> ddfb7fa2
   ]
  },
  {
   "cell_type": "code",
   "execution_count": null,
   "id": "7c2a210f-48da-474f-bf46-89e755d01c67",
   "metadata": {
    "pycharm": {
     "name": "#%%\n"
    },
    "tags": []
   },
   "outputs": [],
   "source": [
    "pkDF = pd.DataFrame({\"table\" : MYSQL_TABLE_LIST,\n",
    "                     \"primary_keys\": [SPANNER_TABLE_PRIMARY_KEYS.get(_) for _ in MYSQL_TABLE_LIST]})\n",
    "print(\"Below are identified primary keys for migrating MySQL table to Spanner:\")\n",
    "pkDF"
   ]
  },
  {
   "attachments": {},
   "cell_type": "markdown",
   "id": "02748c28-54e9-466c-9537-c00569122a96",
   "metadata": {
    "pycharm": {
     "name": "#%% md\n"
    }
   },
   "source": [
    "## Step 6 Identify Read Partition Columns\n",
    "This step uses PARTITION_THRESHOLD (default value is 1 million) parameter and any table having rows greater than PARTITION_THRESHOLD will be used for partitioned read based on Primary Keys\n",
    " - PARTITION_OPTIONS: List will have table and its partitioned column and Spark SQL settings if exceeds the threshold"
   ]
  },
  {
   "cell_type": "code",
   "execution_count": null,
   "id": "b4e4f6e9-c559-48e8-95fd-d2dd3e173439",
   "metadata": {
    "pycharm": {
     "name": "#%%\n"
    }
   },
   "outputs": [],
   "source": [
<<<<<<< HEAD
    "PARTITION_THRESHOLD = 200000 # Number of rows fetched per spark executor\n",
    "PARTITION_OPTIONS = input_mgr.define_read_partitioning(\n",
    "    PARTITION_THRESHOLD, custom_partition_columns=MYSQL_READ_PARTITION_COLUMNS\n",
    ")\n",
    "input_mgr.read_partitioning_df(PARTITION_OPTIONS)"
=======
    "PARTITION_THRESHOLD = 200000 #Number of rows fetched per spark executor\n",
    "CHECK_PARTITION_COLUMN_LIST={}"
   ]
  },
  {
   "cell_type": "code",
   "execution_count": null,
   "id": "eb9f5487-bb82-4261-87ad-0a938e9df076",
   "metadata": {
    "pycharm": {
     "name": "#%%\n"
    }
   },
   "outputs": [],
   "source": [
    "with DB.connect() as conn:\n",
    "    for table in MYSQLTABLE_LIST:\n",
    "        qry = \"SELECT TABLE_ROWS FROM INFORMATION_SCHEMA.TABLES WHERE table_schema = '{}' and TABLE_NAME = '{}'\".format(MYSQL_DATABASE,table)\n",
    "        results = conn.execute(text(qry)).fetchall()\n",
    "        if results[0][0]>int(PARTITION_THRESHOLD):\n",
    "            column_list=SPANNER_TABLE_PRIMARY_KEYS.get(table).split(\",\")\n",
    "            if len(column_list) > 1:\n",
    "                continue\n",
    "            else:\n",
    "                column = column_list[0];\n",
    "                datatype = DB.execute(\"SELECT DATA_TYPE FROM INFORMATION_SCHEMA.COLUMNS WHERE TABLE_NAME   = '{0}' AND COLUMN_NAME  = '{1}'\".format(table,column)).fetchall()[0][0]      \n",
    "                if (datatype==\"int\" or datatype==\"bigint\" or datatype==\"mediumint\"):\n",
    "                    lowerbound = DB.execute(\"SELECT min({0}) from {1}\".format(column,table)).fetchall()\n",
    "                    upperbound = DB.execute(\"SELECT max({0}) from {1}\".format(column,table)).fetchall()\n",
    "                    numberPartitions = math.ceil((upperbound[0][0]-lowerbound[0][0])/PARTITION_THRESHOLD)\n",
    "                    CHECK_PARTITION_COLUMN_LIST[table]=[column,lowerbound[0][0],upperbound[0][0],numberPartitions]\n",
    "                \n",
    "                \n",
    "prtDF = pd.DataFrame.from_dict(CHECK_PARTITION_COLUMN_LIST, orient='index', columns=['PK', 'Min Val', 'Max Val', 'Num Partitions'])\n",
    "print(\"Below are identified partitioning scheme, which will be used to read tables exceeding PARTITION_THRESHOLD of {}\".format(PARTITION_THRESHOLD))\n",
    "prtDF"
>>>>>>> ddfb7fa2
   ]
  },
  {
   "attachments": {},
   "cell_type": "markdown",
   "id": "0d9bb170-09c4-40d1-baaf-9e907f215889",
   "metadata": {
    "pycharm": {
     "name": "#%% md\n"
    }
   },
   "source": [
    "## Step 7: Calculate Parallel Jobs for MySQL to Cloud Spanner\n",
    "This step uses MAX_PARALLELISM parameter to calculate number of parallel jobs to run"
   ]
  },
  {
   "cell_type": "code",
   "execution_count": null,
   "id": "2c501db0-c1fb-4a05-88b8-a7e546e2b1d0",
   "metadata": {
    "pycharm": {
     "name": "#%%\n"
    },
    "tags": []
   },
   "outputs": [],
   "source": [
    "# Calculate parallel jobs:\n",
    "JOB_LIST = notebook_functions.split_list(input_mgr.get_table_list(), MAX_PARALLELISM)\n",
    "print(\"List of tables for execution:\")\n",
    "print(JOB_LIST)"
   ]
  },
  {
   "attachments": {},
   "cell_type": "markdown",
   "id": "1fa5f841-a687-4723-a8e6-6e7e752ba36e",
   "metadata": {
    "pycharm": {
     "name": "#%% md\n"
    }
   },
   "source": [
    "## Step 8: Create JAR files and Upload to GCS\n",
    "#### Run Step 8 one time for each new notebook instance"
   ]
  },
  {
   "cell_type": "code",
   "execution_count": null,
   "id": "22220ae3-9fb4-471c-b5aa-f606deeca15e",
   "metadata": {
    "pycharm": {
     "name": "#%%\n"
    },
    "tags": []
   },
   "outputs": [],
   "source": [
    "%cd $WORKING_DIRECTORY"
   ]
  },
  {
   "attachments": {},
   "cell_type": "markdown",
   "id": "bdee7afc-699b-4c1a-aeec-df0f99764ae0",
   "metadata": {
    "pycharm": {
     "name": "#%% md\n"
    }
   },
   "source": [
    "#### Setting PATH variables for JDK and Maven and executing MAVEN build"
   ]
  },
  {
   "cell_type": "code",
   "execution_count": null,
<<<<<<< HEAD
   "id": "4b40f634-1983-4267-a4c1-b072bf6d81ae",
   "metadata": {
    "pycharm": {
     "name": "#%%\n"
    },
    "tags": []
   },
=======
   "id": "ae36ebf4-5b9b-4341-b1c2-21c7e64f1051",
   "metadata": {},
>>>>>>> ddfb7fa2
   "outputs": [],
   "source": [
    "!wget https://downloads.mysql.com/archives/get/p/3/file/mysql-connector-java-8.0.29.tar.gz\n",
    "!tar -xf mysql-connector-java-8.0.29.tar.gz\n",
    "!mvn clean spotless:apply install -DskipTests "
   ]
  },
  {
   "attachments": {},
   "cell_type": "markdown",
   "id": "9e1a779f-2c39-42ec-98be-0f5e9d715447",
   "metadata": {
    "pycharm": {
     "name": "#%% md\n"
    }
   },
   "source": [
    "#### Copying JARS Files to GCS_STAGING_LOCATION"
   ]
  },
  {
   "cell_type": "code",
   "execution_count": null,
   "id": "939cdcd5-0f3e-4f51-aa78-93d1976cb0f4",
   "metadata": {
    "pycharm": {
     "name": "#%%\n"
    },
    "tags": []
   },
   "outputs": [],
   "source": [
    "!gsutil cp target/$JAR_FILE $GCS_STAGING_LOCATION/$JAR_FILE\n",
    "!gsutil cp $LOG4J_PROPERTIES_PATH/$LOG4J_PROPERTIES $GCS_STAGING_LOCATION/$LOG4J_PROPERTIES\n",
    "!gsutil cp mysql-connector-java-8.0.29/mysql-connector-java-8.0.29.jar $GCS_STAGING_LOCATION/jars/mysql-connector-java-8.0.29.jar"
   ]
  },
  {
   "attachments": {},
   "cell_type": "markdown",
   "id": "78f6f83b-891a-4515-a1d6-f3406a25dc2a",
   "metadata": {
    "pycharm": {
     "name": "#%% md\n"
    }
   },
   "source": [
    "## Step 9: Execute Pipeline to Migrate Tables from MySQL to Spanner"
   ]
  },
  {
   "cell_type": "code",
   "execution_count": null,
   "id": "b51912cd-17cb-4607-a1e3-9a4a599cd611",
   "metadata": {
    "pycharm": {
     "name": "#%%\n"
    },
    "tags": []
   },
   "outputs": [],
   "source": [
    "mysql_to_spanner_jobs = []"
   ]
  },
  {
   "cell_type": "code",
   "execution_count": null,
   "id": "11e8a699-317d-46df-a4b1-7132e14ccdf4",
   "metadata": {
    "pycharm": {
     "name": "#%%\n"
    }
   },
   "outputs": [],
   "source": [
    "def migrate_mysql_to_spanner(EXECUTION_LIST):\n",
    "    EXECUTION_LIST = EXECUTION_LIST\n",
    "    aiplatform.init(project=PROJECT,staging_bucket=GCS_STAGING_LOCATION)\n",
    "    \n",
    "    @dsl.pipeline(\n",
    "        name=\"java-mysql-to-spanner-spark\",\n",
    "        description=\"Pipeline to get data from MySQL to Cloud Spanner\",\n",
    "    )\n",
    "    def pipeline(\n",
    "        PROJECT_ID: str = PROJECT,\n",
    "        LOCATION: str = REGION,\n",
    "        MAIN_CLASS: str = MAIN_CLASS,\n",
    "        JAR_FILE_URIS: list = JARS,\n",
    "        SUBNETWORK_URI: str = SUBNET,\n",
    "        FILE_URIS: list = [GCS_STAGING_LOCATION + \"/\" + LOG4J_PROPERTIES]\n",
    "    ):\n",
    "        for table in EXECUTION_LIST:\n",
    "            BATCH_ID = \"mysql2spanner-{}-{}\".format(table,datetime.now().strftime(\"%s\")).replace('_','-').lower()\n",
    "            mysql_to_spanner_jobs.append(BATCH_ID)\n",
    "            if table in PARTITION_OPTIONS.keys():\n",
    "                partition_options = PARTITION_OPTIONS[table]\n",
    "                TEMPLATE_SPARK_ARGS = [\n",
    "                \"--template=JDBCTOSPANNER\",\n",
    "                \"--templateProperty\", \"project.id={}\".format(PROJECT),\n",
    "                \"--templateProperty\", \"jdbctospanner.jdbc.url={}\".format(JDBC_URL),\n",
    "                \"--templateProperty\", \"jdbctospanner.jdbc.driver.class.name={}\".format(JDBC_DRIVER),\n",
    "                \"--templateProperty\", \"jdbctospanner.sql=select * from {}\".format(table),\n",
    "                \"--templateProperty\", \"jdbctospanner.output.instance={}\".format(SPANNER_INSTANCE),\n",
    "                \"--templateProperty\", \"jdbctospanner.output.database={}\".format(SPANNER_DATABASE),\n",
    "                \"--templateProperty\", \"jdbctospanner.output.table={}\".format(table),\n",
    "                \"--templateProperty\", \"jdbctospanner.output.saveMode={}\".format(MYSQL_OUTPUT_SPANNER_MODE.capitalize()),\n",
    "                \"--templateProperty\", \"jdbctospanner.output.primaryKey={}\".format(SPANNER_TABLE_PRIMARY_KEYS[table]),\n",
    "                \"--templateProperty\", \"jdbctospanner.output.batchInsertSize=200\",\n",
    "                \"--templateProperty\", \"jdbctospanner.sql.partitionColumn={}\".format(partition_options[jdbc_input_manager_interface.SPARK_PARTITION_COLUMN]),\n",
    "                \"--templateProperty\", \"jdbctospanner.sql.lowerBound={}\".format(partition_options[jdbc_input_manager_interface.SPARK_LOWER_BOUND]),\n",
    "                \"--templateProperty\", \"jdbctospanner.sql.upperBound={}\".format(partition_options[jdbc_input_manager_interface.SPARK_UPPER_BOUND]),\n",
    "                \"--templateProperty\", \"jdbctospanner.sql.numPartitions={}\".format(partition_options[jdbc_input_manager_interface.SPARK_NUM_PARTITIONS]),\n",
    "                ]\n",
    "            else:\n",
    "                TEMPLATE_SPARK_ARGS = [\n",
    "                \"--template=JDBCTOSPANNER\",\n",
    "                \"--templateProperty\", \"project.id={}\".format(PROJECT),\n",
    "                \"--templateProperty\", \"jdbctospanner.jdbc.url={}\".format(JDBC_URL),\n",
    "                \"--templateProperty\", \"jdbctospanner.jdbc.driver.class.name={}\".format(JDBC_DRIVER),\n",
    "                \"--templateProperty\", \"jdbctospanner.sql=select * from {}\".format(table),\n",
    "                \"--templateProperty\", \"jdbctospanner.output.instance={}\".format(SPANNER_INSTANCE),\n",
    "                \"--templateProperty\", \"jdbctospanner.output.database={}\".format(SPANNER_DATABASE),\n",
    "                \"--templateProperty\", \"jdbctospanner.output.table={}\".format(table),\n",
    "                \"--templateProperty\", \"jdbctospanner.output.saveMode={}\".format(MYSQL_OUTPUT_SPANNER_MODE.capitalize()),\n",
    "                \"--templateProperty\", \"jdbctospanner.output.primaryKey={}\".format(SPANNER_TABLE_PRIMARY_KEYS[table]),\n",
    "                \"--templateProperty\", \"jdbctospanner.output.batchInsertSize=200\",\n",
    "                ]\n",
    "            _ = DataprocSparkBatchOp(\n",
    "                project=PROJECT_ID,\n",
    "                location=LOCATION,\n",
    "                batch_id=BATCH_ID,\n",
    "                main_class=MAIN_CLASS,\n",
    "                jar_file_uris=JAR_FILE_URIS,\n",
    "                file_uris=FILE_URIS,\n",
    "                subnetwork_uri=SUBNETWORK_URI,\n",
    "                runtime_config_version=\"1.1\", # issue 665\n",
    "                args=TEMPLATE_SPARK_ARGS\n",
    "            )\n",
    "            time.sleep(1)\n",
    "\n",
    "    compiler.Compiler().compile(pipeline_func=pipeline, package_path=\"pipeline.json\")\n",
    "\n",
    "    pipeline = aiplatform.PipelineJob(\n",
    "        display_name=\"pipeline\",\n",
    "        template_path=\"pipeline.json\",\n",
    "        pipeline_root=PIPELINE_ROOT,\n",
    "        enable_caching=False,\n",
    "    )\n",
    "    pipeline.run()"
   ]
  },
  {
   "cell_type": "code",
   "execution_count": null,
   "id": "e696ce34-b5a3-4f5d-98a7-ac881007c6c5",
   "metadata": {
    "pycharm": {
     "name": "#%%\n"
    },
    "tags": []
   },
   "outputs": [],
   "source": [
    "for execution_list in JOB_LIST:\n",
    "    print(execution_list)\n",
    "    migrate_mysql_to_spanner(execution_list)"
   ]
  },
  {
   "attachments": {},
   "cell_type": "markdown",
   "id": "9ce7f828-dacc-404b-8927-dc3813e7216a",
   "metadata": {
    "pycharm": {
     "name": "#%% md\n"
    }
   },
   "source": [
    "## Step 10: Get status for tables migrated from MySql to Spanner"
   ]
  },
  {
   "cell_type": "code",
   "execution_count": null,
   "id": "c282b2b9-b126-4cb6-a513-14a6322650c0",
   "metadata": {
    "pycharm": {
     "name": "#%%\n"
    },
    "tags": []
   },
   "outputs": [],
   "source": [
    "def get_bearer_token():\n",
    "    \n",
    "    try:\n",
    "        #Defining Scope\n",
    "        CREDENTIAL_SCOPES = [\"https://www.googleapis.com/auth/cloud-platform\"]\n",
    "\n",
    "        #Assining credentials and project value\n",
    "        credentials, project_id = google.auth.default(scopes=CREDENTIAL_SCOPES)\n",
    "\n",
    "        #Refreshing credentials data\n",
    "        credentials.refresh(requests.Request())\n",
    "\n",
    "        #Get refreshed token\n",
    "        token = credentials.token\n",
    "        if token:\n",
    "            return (token,200)\n",
    "        else:\n",
    "            return \"Bearer token not generated\"\n",
    "    except Exception as error:\n",
    "        return (\"Bearer token not generated. Error : {}\".format(error),500)"
   ]
  },
  {
   "cell_type": "code",
   "execution_count": null,
   "id": "d1fcbc63-19db-42a8-a2ed-d9855da00c04",
   "metadata": {
    "pycharm": {
     "name": "#%%\n"
    },
    "tags": []
   },
   "outputs": [],
   "source": [
    "from google.auth.transport import requests\n",
    "import google\n",
    "token = get_bearer_token()\n",
    "if token[1] == 200:\n",
    "    print(\"Bearer token generated\")\n",
    "else:\n",
    "    print(token)"
   ]
  },
  {
   "cell_type": "code",
   "execution_count": null,
   "id": "5be3cf87-6d28-4b23-8466-87d3399f7a29",
   "metadata": {
    "pycharm": {
     "name": "#%%\n"
    },
    "tags": []
   },
   "outputs": [],
   "source": [
    "import requests\n",
    "\n",
    "mysql_to_spanner_status = []\n",
    "job_status_url = \"https://dataproc.googleapis.com/v1/projects/{}/locations/{}/batches/{}\"\n",
    "for job in mysql_to_spanner_jobs:\n",
    "    auth = \"Bearer \" + token[0]\n",
    "    url = job_status_url.format(PROJECT,REGION,job)\n",
    "    headers = {\n",
    "      'Content-Type': 'application/json; charset=UTF-8',\n",
    "      'Authorization': auth \n",
    "    }\n",
    "    response = requests.get(url, headers=headers)\n",
    "    mysql_to_spanner_status.append(response.json()['state'])"
   ]
  },
  {
   "cell_type": "code",
   "execution_count": null,
   "id": "1097575d-07c2-4659-a75f-d7e898e3f077",
   "metadata": {
    "pycharm": {
     "name": "#%%\n"
    },
    "tags": []
   },
   "outputs": [],
   "source": [
    "statusDF = pd.DataFrame({\"table\": MYSQL_TABLE_LIST, \"mysql_to_spanner_job\" : mysql_to_spanner_jobs, \"mysql_to_spanner_status\": mysql_to_spanner_status})\n",
    "statusDF"
   ]
  },
  {
   "attachments": {},
   "cell_type": "markdown",
   "id": "0961f164-c7e4-4bb5-80f0-25fd1051147b",
   "metadata": {
    "pycharm": {
     "name": "#%% md\n"
    }
   },
   "source": [
    "## Step 11: Validate Row Counts of Migrated Tables from MySQL to Cloud Spanner"
   ]
  },
  {
   "cell_type": "code",
   "execution_count": null,
   "id": "25299344-c167-4764-a5d1-56c1b384d104",
   "metadata": {
    "pycharm": {
     "name": "#%%\n"
    },
    "tags": []
   },
   "outputs": [],
   "source": [
<<<<<<< HEAD
    "# Get MySQL table counts\n",
    "mysql_row_count = input_mgr.get_table_list_with_counts()"
=======
    "# get mysql table counts\n",
    "mysql_row_count = []\n",
    "DB = sqlalchemy.create_engine(\n",
    "            sqlalchemy.engine.url.URL.create(\n",
    "                drivername=PYMYSQL_DRIVER,\n",
    "                username=MYSQL_USERNAME,\n",
    "                password=MYSQL_PASSWORD,\n",
    "                database=MYSQL_DATABASE,\n",
    "                host=MYSQL_HOST,\n",
    "                port=MYSQL_PORT\n",
    "              )\n",
    "            )\n",
    "with DB.connect() as conn:\n",
    "    for table in MYSQLTABLE_LIST:\n",
    "        results = conn.execute(text(\"select count(1) from {}\".format(table))).fetchall()\n",
    "        for row in results:\n",
    "            mysql_row_count.append(row[0])"
>>>>>>> ddfb7fa2
   ]
  },
  {
   "cell_type": "code",
   "execution_count": null,
   "id": "ab0e539d-5180-4f5b-915e-35f7ea45e0d3",
   "metadata": {
    "pycharm": {
     "name": "#%%\n"
    },
    "tags": []
   },
   "outputs": [],
   "source": [
    "# Get Cloud Spanner table counts\n",
    "spanner_row_count = []\n",
    "from google.cloud import spanner\n",
    "\n",
    "spanner_client = spanner.Client()\n",
    "instance = spanner_client.instance(SPANNER_INSTANCE)\n",
    "database = instance.database(SPANNER_DATABASE)\n",
    "\n",
    "for table in MYSQL_TABLE_LIST:\n",
    "    with database.snapshot() as snapshot:\n",
    "        qry = \"@{{USE_ADDITIONAL_PARALLELISM=true}} select count(1) from {}\".format(table)\n",
    "        results = snapshot.execute_sql(qry)\n",
    "        for row in results:\n",
    "            spanner_row_count.append(row[0])"
   ]
  },
  {
   "cell_type": "code",
   "execution_count": null,
   "id": "4b1afe12-3eb9-4133-8377-66dc63ac649c",
   "metadata": {
    "pycharm": {
     "name": "#%%\n"
    },
    "tags": []
   },
   "outputs": [],
   "source": [
    "statusDF['mysql_row_count'] = mysql_row_count \n",
    "statusDF['spanner_row_count'] = spanner_row_count \n",
    "statusDF"
   ]
  },
  {
   "attachments": {},
   "cell_type": "markdown",
   "id": "9f30ffe4-efb5-4b84-b364-c40a296e95f7",
   "metadata": {
    "pycharm": {
     "name": "#%% md\n"
    }
   },
   "source": [
    "## Post data loading activities\n",
    "- You may create relationships (FKs), constraints and indexes (as needed).\n",
    "- You may configure countinuous replication with [DataStream](https://cloud.google.com/datastream/docs/configure-your-source-mysql-database) or any other 3rd party tools."
   ]
  }
 ],
 "metadata": {
  "environment": {
   "kernel": "python3",
   "name": "common-cpu.m107",
   "type": "gcloud",
   "uri": "gcr.io/deeplearning-platform-release/base-cpu:m107"
  },
  "kernelspec": {
   "display_name": "Python 3",
   "language": "python",
   "name": "python3"
  },
  "language_info": {
   "codemirror_mode": {
    "name": "ipython",
    "version": 3
   },
   "file_extension": ".py",
   "mimetype": "text/x-python",
   "name": "python",
   "nbconvert_exporter": "python",
   "pygments_lexer": "ipython3",
<<<<<<< HEAD
   "version": "3.10.9"
=======
   "version": "3.7.12"
>>>>>>> ddfb7fa2
  },
  "vscode": {
   "interpreter": {
    "hash": "31f2aee4e71d21fbe5cf8b01ff0e069b9275f58929596ceb00d14d90e3e16cd6"
   }
  }
 },
 "nbformat": 4,
 "nbformat_minor": 5
}<|MERGE_RESOLUTION|>--- conflicted
+++ resolved
@@ -99,11 +99,8 @@
    "source": [
     "!pip3 install pymysql SQLAlchemy\n",
     "!pip3 install --upgrade google-cloud-pipeline-components kfp --user -q\n",
-<<<<<<< HEAD
-    "!pip3 install google-cloud-spanner"
-=======
-    "!pip install --upgrade google-cloud-storage"
->>>>>>> ddfb7fa2
+    "!pip3 install google-cloud-spanner",
+    "!pip3 install --upgrade google-cloud-storage"
    ]
   },
   {
@@ -191,7 +188,6 @@
     "from kfp import dsl\n",
     "from kfp.v2 import compiler\n",
     "from google_cloud_pipeline_components.experimental.dataproc import DataprocSparkBatchOp\n",
-<<<<<<< HEAD
     "import pandas as pd\n",
     "import pymysql\n",
     "import sqlalchemy\n",
@@ -203,11 +199,6 @@
     "from util.jdbc.jdbc_input_manager import JDBCInputManager\n",
     "from util.jdbc import jdbc_input_manager_interface\n",
     "from util import notebook_functions"
-=======
-    "from pathlib import Path\n",
-    "import os\n",
-    "from sqlalchemy import text"
->>>>>>> ddfb7fa2
    ]
   },
   {
@@ -319,32 +310,19 @@
    },
    "outputs": [],
    "source": [
-<<<<<<< HEAD
-    "MYSQL_HOST = \"\"\n",
-    "MYSQL_PORT = \"3306\"\n",
-    "MYSQL_USERNAME = \"\"\n",
-    "MYSQL_PASSWORD = \"\"\n",
-    "MYSQL_DATABASE = \"\"\n",
-    "MYSQL_TABLE_LIST = [] # Leave list empty for migrating complete database else provide tables as ['table1','table2']\n",
-    "MYSQL_READ_PARTITION_COLUMNS = {} # Leave empty for default read partition columns\n",
-    "MYSQL_OUTPUT_SPANNER_MODE = \"overwrite\" # one of overwrite|append (Use append when schema already exists in Spanner)\n",
-    "\n",
-    "SPANNER_INSTANCE = \"\"\n",
-    "SPANNER_DATABASE = \"\"\n",
-    "SPANNER_TABLE_PRIMARY_KEYS = {} # Provide tables which do not have PK in MySQL {\"table_name\":\"primary_key_column1,primary_key_column2\"}"
-=======
     "if not IS_PARAMETERIZED:\n",
     "    MYSQL_HOST = \"\"\n",
     "    MYSQL_PORT = \"3306\"\n",
     "    MYSQL_USERNAME = \"\"\n",
     "    MYSQL_PASSWORD = \"\"\n",
     "    MYSQL_DATABASE = \"\"\n",
-    "    MYSQLTABLE_LIST = [] # leave list empty for migrating complete database else provide tables as ['table1','table2']\n",
+    "    MYSQL_TABLE_LIST = [] # Leave list empty for migrating complete database else provide tables as ['table1','table2']\n",
+    "    MYSQL_READ_PARTITION_COLUMNS = {} # Leave empty for default read partition columns\n",
     "    MYSQL_OUTPUT_SPANNER_MODE = \"overwrite\" # one of overwrite|append (Use append when schema already exists in Spanner)\n",
+    "\n",
     "    SPANNER_INSTANCE = \"\"\n",
     "    SPANNER_DATABASE = \"\"\n",
-    "    SPANNER_TABLE_PRIMARY_KEYS = {} # provide table & pk column which do not have PK in MYSQL {\"table_name\":\"primary_key\"}"
->>>>>>> ddfb7fa2
+    "    SPANNER_TABLE_PRIMARY_KEYS = {} # Provide tables which do not have PK in MySQL {\"table_name\":\"primary_key_column1,primary_key_column2\"}"
    ]
   },
   {
@@ -373,15 +351,11 @@
    "outputs": [],
    "source": [
     "cur_path = Path(os.getcwd())\n",
-<<<<<<< HEAD
-    "WORKING_DIRECTORY = os.path.join(cur_path.parent.parent, 'java')\n",
-=======
     "\n",
     "if IS_PARAMETERIZED:\n",
     "    WORKING_DIRECTORY = os.path.join(cur_path.parent ,'java')\n",
     "else:\n",
     "    WORKING_DIRECTORY = os.path.join(cur_path.parent.parent ,'java')\n",
->>>>>>> ddfb7fa2
     "\n",
     "# If the above code doesn't fetches the correct path please\n",
     "# provide complete path to python folder in your dataproc \n",
@@ -477,44 +451,14 @@
    "execution_count": null,
    "id": "6eda8fac-582c-4d4a-b871-311bb2863335",
    "metadata": {
-<<<<<<< HEAD
-=======
-    "pycharm": {
-     "name": "#%%\n"
-    },
->>>>>>> ddfb7fa2
-    "tags": []
-   },
-   "outputs": [],
-   "source": [
-<<<<<<< HEAD
+    "tags": []
+   },
+   "outputs": [],
+   "source": [
     "for table_name, pk_columns in input_mgr.get_primary_keys().items():\n",
     "    notebook_functions.update_spanner_primary_keys(SPANNER_TABLE_PRIMARY_KEYS, table_name, pk_columns)\n",
     "\n",
     "notebook_functions.remove_unexpected_spanner_primary_keys(SPANNER_TABLE_PRIMARY_KEYS, MYSQL_TABLE_LIST)"
-=======
-    "DB = sqlalchemy.create_engine(\n",
-    "            sqlalchemy.engine.url.URL.create(\n",
-    "                drivername=PYMYSQL_DRIVER,\n",
-    "                username=MYSQL_USERNAME,\n",
-    "                password=MYSQL_PASSWORD,\n",
-    "                database=MYSQL_DATABASE,\n",
-    "                host=MYSQL_HOST,\n",
-    "                port=MYSQL_PORT\n",
-    "              )\n",
-    "            )\n",
-    "with DB.connect() as conn:\n",
-    "    for table in MYSQLTABLE_LIST:\n",
-    "        primary_keys = []\n",
-    "        if table not in SPANNER_TABLE_PRIMARY_KEYS:\n",
-    "            results = conn.execute(\"SHOW KEYS FROM {} WHERE Key_name = 'PRIMARY'\".format(table)).fetchall()\n",
-    "            for row in results:\n",
-    "                primary_keys.append(row[4])\n",
-    "            if primary_keys:\n",
-    "                SPANNER_TABLE_PRIMARY_KEYS[table] = \",\".join(primary_keys)\n",
-    "            else:\n",
-    "                SPANNER_TABLE_PRIMARY_KEYS[table] = \"\""
->>>>>>> ddfb7fa2
    ]
   },
   {
@@ -561,50 +505,11 @@
    },
    "outputs": [],
    "source": [
-<<<<<<< HEAD
     "PARTITION_THRESHOLD = 200000 # Number of rows fetched per spark executor\n",
     "PARTITION_OPTIONS = input_mgr.define_read_partitioning(\n",
     "    PARTITION_THRESHOLD, custom_partition_columns=MYSQL_READ_PARTITION_COLUMNS\n",
     ")\n",
     "input_mgr.read_partitioning_df(PARTITION_OPTIONS)"
-=======
-    "PARTITION_THRESHOLD = 200000 #Number of rows fetched per spark executor\n",
-    "CHECK_PARTITION_COLUMN_LIST={}"
-   ]
-  },
-  {
-   "cell_type": "code",
-   "execution_count": null,
-   "id": "eb9f5487-bb82-4261-87ad-0a938e9df076",
-   "metadata": {
-    "pycharm": {
-     "name": "#%%\n"
-    }
-   },
-   "outputs": [],
-   "source": [
-    "with DB.connect() as conn:\n",
-    "    for table in MYSQLTABLE_LIST:\n",
-    "        qry = \"SELECT TABLE_ROWS FROM INFORMATION_SCHEMA.TABLES WHERE table_schema = '{}' and TABLE_NAME = '{}'\".format(MYSQL_DATABASE,table)\n",
-    "        results = conn.execute(text(qry)).fetchall()\n",
-    "        if results[0][0]>int(PARTITION_THRESHOLD):\n",
-    "            column_list=SPANNER_TABLE_PRIMARY_KEYS.get(table).split(\",\")\n",
-    "            if len(column_list) > 1:\n",
-    "                continue\n",
-    "            else:\n",
-    "                column = column_list[0];\n",
-    "                datatype = DB.execute(\"SELECT DATA_TYPE FROM INFORMATION_SCHEMA.COLUMNS WHERE TABLE_NAME   = '{0}' AND COLUMN_NAME  = '{1}'\".format(table,column)).fetchall()[0][0]      \n",
-    "                if (datatype==\"int\" or datatype==\"bigint\" or datatype==\"mediumint\"):\n",
-    "                    lowerbound = DB.execute(\"SELECT min({0}) from {1}\".format(column,table)).fetchall()\n",
-    "                    upperbound = DB.execute(\"SELECT max({0}) from {1}\".format(column,table)).fetchall()\n",
-    "                    numberPartitions = math.ceil((upperbound[0][0]-lowerbound[0][0])/PARTITION_THRESHOLD)\n",
-    "                    CHECK_PARTITION_COLUMN_LIST[table]=[column,lowerbound[0][0],upperbound[0][0],numberPartitions]\n",
-    "                \n",
-    "                \n",
-    "prtDF = pd.DataFrame.from_dict(CHECK_PARTITION_COLUMN_LIST, orient='index', columns=['PK', 'Min Val', 'Max Val', 'Num Partitions'])\n",
-    "print(\"Below are identified partitioning scheme, which will be used to read tables exceeding PARTITION_THRESHOLD of {}\".format(PARTITION_THRESHOLD))\n",
-    "prtDF"
->>>>>>> ddfb7fa2
    ]
   },
   {
@@ -684,18 +589,8 @@
   {
    "cell_type": "code",
    "execution_count": null,
-<<<<<<< HEAD
-   "id": "4b40f634-1983-4267-a4c1-b072bf6d81ae",
-   "metadata": {
-    "pycharm": {
-     "name": "#%%\n"
-    },
-    "tags": []
-   },
-=======
    "id": "ae36ebf4-5b9b-4341-b1c2-21c7e64f1051",
    "metadata": {},
->>>>>>> ddfb7fa2
    "outputs": [],
    "source": [
     "!wget https://downloads.mysql.com/archives/get/p/3/file/mysql-connector-java-8.0.29.tar.gz\n",
@@ -1001,28 +896,8 @@
    },
    "outputs": [],
    "source": [
-<<<<<<< HEAD
     "# Get MySQL table counts\n",
     "mysql_row_count = input_mgr.get_table_list_with_counts()"
-=======
-    "# get mysql table counts\n",
-    "mysql_row_count = []\n",
-    "DB = sqlalchemy.create_engine(\n",
-    "            sqlalchemy.engine.url.URL.create(\n",
-    "                drivername=PYMYSQL_DRIVER,\n",
-    "                username=MYSQL_USERNAME,\n",
-    "                password=MYSQL_PASSWORD,\n",
-    "                database=MYSQL_DATABASE,\n",
-    "                host=MYSQL_HOST,\n",
-    "                port=MYSQL_PORT\n",
-    "              )\n",
-    "            )\n",
-    "with DB.connect() as conn:\n",
-    "    for table in MYSQLTABLE_LIST:\n",
-    "        results = conn.execute(text(\"select count(1) from {}\".format(table))).fetchall()\n",
-    "        for row in results:\n",
-    "            mysql_row_count.append(row[0])"
->>>>>>> ddfb7fa2
    ]
   },
   {
@@ -1108,11 +983,7 @@
    "name": "python",
    "nbconvert_exporter": "python",
    "pygments_lexer": "ipython3",
-<<<<<<< HEAD
-   "version": "3.10.9"
-=======
    "version": "3.7.12"
->>>>>>> ddfb7fa2
   },
   "vscode": {
    "interpreter": {
