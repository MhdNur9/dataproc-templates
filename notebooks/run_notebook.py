--- conflicted
+++ resolved
@@ -27,12 +27,9 @@
 # of BaseParameterizeScript
 SCRIPT_IMPLS: Dict[ScriptName, Type[BaseParameterizeScript]] = {
     ScriptName.MYSQLTOSPANNER: MySqlToSpannerScript,
-<<<<<<< HEAD
-    ScriptName.ORACLETOPOSTGRES: OracleToPostgresScript
-=======
     ScriptName.ORACLETOBIGQUERY: OracleToBigQueryScript,
+    ScriptName.ORACLETOPOSTGRES: OracleToPostgresScript,
     ScriptName.POSTGRESTOBIGQUERY:PostgreSqlToBigQueryScript
->>>>>>> 74cee010
 }
 
 def run_script(script_name: ScriptName) -> None:
