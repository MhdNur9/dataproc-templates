--- conflicted
+++ resolved
@@ -263,10 +263,7 @@
   String S3_BQ_AVRO_FORMAT = "avro";
   String S3_BQ_PRQT_FORMAT = "parquet";
   String S3_BQ_JSON_FORMAT = "json";
-<<<<<<< HEAD
-=======
   String S3_BQ_OUTPUT_MODE = "s3.bq.output.mode";
->>>>>>> 0b317965
 
   /** Cassandra to BQ properties */
   String CASSANDRA_TO_BQ_INPUT_KEYSPACE = "cassandratobq.input.keyspace";
