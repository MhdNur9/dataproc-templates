/*
 * Copyright (C) 2022 Google LLC
 *
 * Licensed under the Apache License, Version 2.0 (the "License"); you may not
 * use this file except in compliance with the License. You may obtain a copy of
 * the License at
 *
 *   http://www.apache.org/licenses/LICENSE-2.0
 *
 * Unless required by applicable law or agreed to in writing, software
 * distributed under the License is distributed on an "AS IS" BASIS, WITHOUT
 * WARRANTIES OR CONDITIONS OF ANY KIND, either express or implied. See the
 * License for the specific language governing permissions and limitations under
 * the License.
 */
package com.google.cloud.dataproc.templates.jdbc;

import com.google.cloud.dataproc.templates.BaseTemplate;
import com.google.cloud.dataproc.templates.util.PropertyUtil;
import com.google.cloud.dataproc.templates.util.ValidationUtil;
import java.util.HashMap;
import org.apache.commons.lang3.StringUtils;
import org.apache.spark.sql.Dataset;
import org.apache.spark.sql.Row;
import org.apache.spark.sql.SparkSession;
import org.apache.spark.sql.execution.datasources.jdbc.JDBCOptions;
import org.slf4j.Logger;
import org.slf4j.LoggerFactory;

public class JDBCToBigQuery implements BaseTemplate {

<<<<<<< HEAD
  public static final Logger LOGGER = LoggerFactory.getLogger(JDBCToBigQuery.class);
=======
  public static final Logger LOGGER =
      LoggerFactory.getLogger(com.google.cloud.dataproc.templates.jdbc.JDBCToBigQuery.class);

  private String bqLocation;
  private String jdbcURL;
  private String jdbcDriverClassName;
  private String jdbcFetchSize;
  private String jdbcSessionInitStatement;
  private String temporaryGcsBucket;
  // Default as ErrorIfExists
  private String bqWriteMode = "ErrorIfExists";
  private String jdbcSQL;
  private String jdbcSQLPartitionColumn;
  private String jdbcSQLLowerBound;
  private String jdbcSQLUpperBound;
  private String jdbcSQLNumPartitions;
  private String concatedPartitionProps;
  private String tempTable;
  private String tempQuery;
  private final String sparkLogLevel;
>>>>>>> 8ce1c591

  private final JDBCToBigQueryConfig config;
  HashMap<String, String> jdbcProperties = new HashMap<>();

<<<<<<< HEAD
  public JDBCToBigQuery(JDBCToBigQueryConfig config) {
    this.config = config;
=======
    bqLocation = getProperties().getProperty(JDBC_TO_BQ_BIGQUERY_LOCATION);
    bqWriteMode = getProperties().getProperty(JDBC_TO_BQ_WRITE_MODE);
    temporaryGcsBucket = getProperties().getProperty(JDBC_TO_BQ_TEMP_GCS_BUCKET);
    jdbcURL = getProperties().getProperty(JDBC_TO_BQ_JDBC_URL);
    jdbcDriverClassName = getProperties().getProperty(JDBC_TO_BQ_JDBC_DRIVER_CLASS_NAME);
    jdbcFetchSize = getProperties().getProperty(JDBC_TO_BQ_JDBC_FETCH_SIZE);
    jdbcSessionInitStatement = getProperties().getProperty(JDBC_TO_BQ_JDBC_SESSION_INIT_STATEMENT);
    jdbcSQL =
        getSQL(
            getProperties().getProperty(JDBC_TO_BQ_JDBC_URL),
            getProperties().getProperty(JDBC_TO_BQ_SQL));
    jdbcSQLPartitionColumn = getProperties().getProperty(JDBC_TO_BQ_SQL_PARTITION_COLUMN);
    jdbcSQLLowerBound = getProperties().getProperty(JDBC_TO_BQ_SQL_LOWER_BOUND);
    jdbcSQLUpperBound = getProperties().getProperty(JDBC_TO_BQ_SQL_UPPER_BOUND);
    jdbcSQLNumPartitions = getProperties().getProperty(JDBC_TO_BQ_SQL_NUM_PARTITIONS);
    concatedPartitionProps =
        jdbcSQLPartitionColumn + jdbcSQLLowerBound + jdbcSQLUpperBound + jdbcSQLNumPartitions;
    tempTable = getProperties().getProperty(JDBC_BQ_TEMP_TABLE);
    tempQuery = getProperties().getProperty(JDBC_BQ_TEMP_QUERY);
    sparkLogLevel = getProperties().getProperty(SPARK_LOG_LEVEL);
>>>>>>> 8ce1c591
  }

  public static JDBCToBigQuery of(String... args) {
    JDBCToBigQueryConfig config = JDBCToBigQueryConfig.fromProperties(PropertyUtil.getProperties());
    System.out.println("config value is :" + config.toString());
    ValidationUtil.validateOrThrow(config);
    LOGGER.info("Config loaded\n{}", config);
    return new JDBCToBigQuery(config);
  }

  @Override
  public void runTemplate() {

    SparkSession spark = null;

    spark =
        SparkSession.builder()
            .appName("Spark JDBCToBigQuery Job")
            .config("temporaryGcsBucket", config.getTemporaryGcsBucket())
            .enableHiveSupport()
            .getOrCreate();

<<<<<<< HEAD
    validateInput();
=======
    // Set log level
    spark.sparkContext().setLogLevel(sparkLogLevel);

    HashMap<String, String> jdbcProperties = new HashMap<>();
    jdbcProperties.put(JDBCOptions.JDBC_URL(), jdbcURL);
    jdbcProperties.put(JDBCOptions.JDBC_DRIVER_CLASS(), jdbcDriverClassName);
    jdbcProperties.put(JDBCOptions.JDBC_URL(), jdbcURL);
    jdbcProperties.put(JDBCOptions.JDBC_TABLE_NAME(), jdbcSQL);

    if (StringUtils.isNotBlank(concatedPartitionProps)) {
      jdbcProperties.put(JDBCOptions.JDBC_PARTITION_COLUMN(), jdbcSQLPartitionColumn);
      jdbcProperties.put(JDBCOptions.JDBC_UPPER_BOUND(), jdbcSQLUpperBound);
      jdbcProperties.put(JDBCOptions.JDBC_LOWER_BOUND(), jdbcSQLLowerBound);
      jdbcProperties.put(JDBCOptions.JDBC_NUM_PARTITIONS(), jdbcSQLNumPartitions);
    }
>>>>>>> 8ce1c591

    /** Read Input data from JDBC table */
    Dataset<Row> inputData = spark.read().format("jdbc").options(jdbcProperties).load();

    if (StringUtils.isNotBlank(config.getTempTable())
        && StringUtils.isNotBlank(config.getTempQuery())) {
      inputData.createOrReplaceGlobalTempView(config.getTempTable());
      inputData = spark.sql(config.getTempQuery());
    }

    inputData
        .write()
        .mode(config.getBqWriteMode())
        .format("com.google.cloud.spark.bigquery")
        .option("table", config.getBqLocation())
        .save();
  }

  public void validateInput() {
    jdbcProperties.put(JDBCOptions.JDBC_URL(), config.getJdbcURL());
    jdbcProperties.put(JDBCOptions.JDBC_DRIVER_CLASS(), config.getJdbcDriverClassName());
    jdbcProperties.put(JDBCOptions.JDBC_TABLE_NAME(), config.getSQL());

    if (StringUtils.isNotBlank(config.getConcatedPartitionProps())) {
      jdbcProperties.put(JDBCOptions.JDBC_PARTITION_COLUMN(), config.getJdbcSQLPartitionColumn());
      jdbcProperties.put(JDBCOptions.JDBC_UPPER_BOUND(), config.getJdbcSQLUpperBound());
      jdbcProperties.put(JDBCOptions.JDBC_LOWER_BOUND(), config.getJdbcSQLLowerBound());
      jdbcProperties.put(JDBCOptions.JDBC_NUM_PARTITIONS(), config.getJdbcSQLNumPartitions());
    }
<<<<<<< HEAD
=======

    if (StringUtils.isNotBlank(concatedPartitionProps)
        && ((StringUtils.isBlank(jdbcSQLPartitionColumn)
                || StringUtils.isBlank(jdbcSQLLowerBound)
                || StringUtils.isBlank(jdbcSQLUpperBound))
            || StringUtils.isBlank(jdbcSQLNumPartitions))) {
      throw new IllegalArgumentException(
          "Required parameters for JDBCToGCS not passed. "
              + "Set all the sql partitioning parameters together"
              + "in resources/conf/template.properties file or at runtime. Refer to jdbc/README.md for more instructions.");
    }
    LOGGER.info(
        "Starting JDBC to BigQuery spark job with following parameters:"
            + "1. {}:{}"
            + "2. {}:{}"
            + "3. {}:{}"
            + "4. {}:{}"
            + "5. {}:{}"
            + "6. {}:{}"
            + "7. {}:{}"
            + "8. {}:{}",
        JDBC_TO_BQ_BIGQUERY_LOCATION,
        bqLocation,
        JDBC_TO_BQ_WRITE_MODE,
        bqWriteMode,
        JDBC_TO_BQ_SQL,
        jdbcSQL,
        JDBC_TO_BQ_JDBC_FETCH_SIZE,
        jdbcFetchSize,
        JDBC_TO_BQ_JDBC_SESSION_INIT_STATEMENT,
        jdbcSessionInitStatement,
        JDBC_TO_BQ_SQL_PARTITION_COLUMN,
        jdbcSQLPartitionColumn,
        JDBC_TO_BQ_SQL_UPPER_BOUND,
        jdbcSQLUpperBound,
        JDBC_TO_BQ_SQL_LOWER_BOUND,
        jdbcSQLLowerBound,
        JDBC_TO_BQ_SQL_NUM_PARTITIONS,
        jdbcSQLNumPartitions);

    SparkSession spark = null;

    spark =
        SparkSession.builder()
            .appName("Spark JDBCToBigQuery Job")
            .config("temporaryGcsBucket", temporaryGcsBucket)
            .enableHiveSupport()
            .getOrCreate();

    HashMap<String, String> jdbcProperties = new HashMap<>();
    jdbcProperties.put(JDBCOptions.JDBC_URL(), jdbcURL);
    jdbcProperties.put(JDBCOptions.JDBC_DRIVER_CLASS(), jdbcDriverClassName);
    jdbcProperties.put(JDBCOptions.JDBC_URL(), jdbcURL);
    jdbcProperties.put(JDBCOptions.JDBC_TABLE_NAME(), jdbcSQL);

    if (StringUtils.isNotBlank(concatedPartitionProps)) {
      jdbcProperties.put(JDBCOptions.JDBC_PARTITION_COLUMN(), jdbcSQLPartitionColumn);
      jdbcProperties.put(JDBCOptions.JDBC_UPPER_BOUND(), jdbcSQLUpperBound);
      jdbcProperties.put(JDBCOptions.JDBC_LOWER_BOUND(), jdbcSQLLowerBound);
      jdbcProperties.put(JDBCOptions.JDBC_NUM_PARTITIONS(), jdbcSQLNumPartitions);
    }

    if (StringUtils.isNotBlank(jdbcFetchSize)) {
      jdbcProperties.put(JDBCOptions.JDBC_BATCH_FETCH_SIZE(), jdbcFetchSize);
    }

    if (StringUtils.isNotBlank(jdbcSessionInitStatement)) {
      jdbcProperties.put(JDBCOptions.JDBC_SESSION_INIT_STATEMENT(), jdbcSessionInitStatement);
    }

    /** Read Input data from JDBC table */
    Dataset<Row> inputData = spark.read().format("jdbc").options(jdbcProperties).load();

    if (StringUtils.isNotBlank(tempTable) && StringUtils.isNotBlank(tempQuery)) {
      inputData.createOrReplaceGlobalTempView(tempTable);
      inputData = spark.sql(tempQuery);
    }

    inputData
        .write()
        .mode(bqWriteMode)
        .format("com.google.cloud.spark.bigquery")
        .option("table", bqLocation)
        .save();
>>>>>>> 8ce1c591
  }
}<|MERGE_RESOLUTION|>--- conflicted
+++ resolved
@@ -29,59 +29,13 @@
 
 public class JDBCToBigQuery implements BaseTemplate {
 
-<<<<<<< HEAD
   public static final Logger LOGGER = LoggerFactory.getLogger(JDBCToBigQuery.class);
-=======
-  public static final Logger LOGGER =
-      LoggerFactory.getLogger(com.google.cloud.dataproc.templates.jdbc.JDBCToBigQuery.class);
-
-  private String bqLocation;
-  private String jdbcURL;
-  private String jdbcDriverClassName;
-  private String jdbcFetchSize;
-  private String jdbcSessionInitStatement;
-  private String temporaryGcsBucket;
-  // Default as ErrorIfExists
-  private String bqWriteMode = "ErrorIfExists";
-  private String jdbcSQL;
-  private String jdbcSQLPartitionColumn;
-  private String jdbcSQLLowerBound;
-  private String jdbcSQLUpperBound;
-  private String jdbcSQLNumPartitions;
-  private String concatedPartitionProps;
-  private String tempTable;
-  private String tempQuery;
-  private final String sparkLogLevel;
->>>>>>> 8ce1c591
 
   private final JDBCToBigQueryConfig config;
   HashMap<String, String> jdbcProperties = new HashMap<>();
 
-<<<<<<< HEAD
   public JDBCToBigQuery(JDBCToBigQueryConfig config) {
     this.config = config;
-=======
-    bqLocation = getProperties().getProperty(JDBC_TO_BQ_BIGQUERY_LOCATION);
-    bqWriteMode = getProperties().getProperty(JDBC_TO_BQ_WRITE_MODE);
-    temporaryGcsBucket = getProperties().getProperty(JDBC_TO_BQ_TEMP_GCS_BUCKET);
-    jdbcURL = getProperties().getProperty(JDBC_TO_BQ_JDBC_URL);
-    jdbcDriverClassName = getProperties().getProperty(JDBC_TO_BQ_JDBC_DRIVER_CLASS_NAME);
-    jdbcFetchSize = getProperties().getProperty(JDBC_TO_BQ_JDBC_FETCH_SIZE);
-    jdbcSessionInitStatement = getProperties().getProperty(JDBC_TO_BQ_JDBC_SESSION_INIT_STATEMENT);
-    jdbcSQL =
-        getSQL(
-            getProperties().getProperty(JDBC_TO_BQ_JDBC_URL),
-            getProperties().getProperty(JDBC_TO_BQ_SQL));
-    jdbcSQLPartitionColumn = getProperties().getProperty(JDBC_TO_BQ_SQL_PARTITION_COLUMN);
-    jdbcSQLLowerBound = getProperties().getProperty(JDBC_TO_BQ_SQL_LOWER_BOUND);
-    jdbcSQLUpperBound = getProperties().getProperty(JDBC_TO_BQ_SQL_UPPER_BOUND);
-    jdbcSQLNumPartitions = getProperties().getProperty(JDBC_TO_BQ_SQL_NUM_PARTITIONS);
-    concatedPartitionProps =
-        jdbcSQLPartitionColumn + jdbcSQLLowerBound + jdbcSQLUpperBound + jdbcSQLNumPartitions;
-    tempTable = getProperties().getProperty(JDBC_BQ_TEMP_TABLE);
-    tempQuery = getProperties().getProperty(JDBC_BQ_TEMP_QUERY);
-    sparkLogLevel = getProperties().getProperty(SPARK_LOG_LEVEL);
->>>>>>> 8ce1c591
   }
 
   public static JDBCToBigQuery of(String... args) {
@@ -104,25 +58,11 @@
             .enableHiveSupport()
             .getOrCreate();
 
-<<<<<<< HEAD
     validateInput();
-=======
+
+
     // Set log level
-    spark.sparkContext().setLogLevel(sparkLogLevel);
-
-    HashMap<String, String> jdbcProperties = new HashMap<>();
-    jdbcProperties.put(JDBCOptions.JDBC_URL(), jdbcURL);
-    jdbcProperties.put(JDBCOptions.JDBC_DRIVER_CLASS(), jdbcDriverClassName);
-    jdbcProperties.put(JDBCOptions.JDBC_URL(), jdbcURL);
-    jdbcProperties.put(JDBCOptions.JDBC_TABLE_NAME(), jdbcSQL);
-
-    if (StringUtils.isNotBlank(concatedPartitionProps)) {
-      jdbcProperties.put(JDBCOptions.JDBC_PARTITION_COLUMN(), jdbcSQLPartitionColumn);
-      jdbcProperties.put(JDBCOptions.JDBC_UPPER_BOUND(), jdbcSQLUpperBound);
-      jdbcProperties.put(JDBCOptions.JDBC_LOWER_BOUND(), jdbcSQLLowerBound);
-      jdbcProperties.put(JDBCOptions.JDBC_NUM_PARTITIONS(), jdbcSQLNumPartitions);
-    }
->>>>>>> 8ce1c591
+    spark.sparkContext().setLogLevel(config.getSparkLogLevel());
 
     /** Read Input data from JDBC table */
     Dataset<Row> inputData = spark.read().format("jdbc").options(jdbcProperties).load();
@@ -142,102 +82,15 @@
   }
 
   public void validateInput() {
-    jdbcProperties.put(JDBCOptions.JDBC_URL(), config.getJdbcURL());
-    jdbcProperties.put(JDBCOptions.JDBC_DRIVER_CLASS(), config.getJdbcDriverClassName());
-    jdbcProperties.put(JDBCOptions.JDBC_TABLE_NAME(), config.getSQL());
+	    jdbcProperties.put(JDBCOptions.JDBC_URL(), config.getJdbcURL());
+	    jdbcProperties.put(JDBCOptions.JDBC_DRIVER_CLASS(), config.getJdbcDriverClassName());
+	    jdbcProperties.put(JDBCOptions.JDBC_TABLE_NAME(), config.getSQL());
 
-    if (StringUtils.isNotBlank(config.getConcatedPartitionProps())) {
-      jdbcProperties.put(JDBCOptions.JDBC_PARTITION_COLUMN(), config.getJdbcSQLPartitionColumn());
-      jdbcProperties.put(JDBCOptions.JDBC_UPPER_BOUND(), config.getJdbcSQLUpperBound());
-      jdbcProperties.put(JDBCOptions.JDBC_LOWER_BOUND(), config.getJdbcSQLLowerBound());
-      jdbcProperties.put(JDBCOptions.JDBC_NUM_PARTITIONS(), config.getJdbcSQLNumPartitions());
-    }
-<<<<<<< HEAD
-=======
-
-    if (StringUtils.isNotBlank(concatedPartitionProps)
-        && ((StringUtils.isBlank(jdbcSQLPartitionColumn)
-                || StringUtils.isBlank(jdbcSQLLowerBound)
-                || StringUtils.isBlank(jdbcSQLUpperBound))
-            || StringUtils.isBlank(jdbcSQLNumPartitions))) {
-      throw new IllegalArgumentException(
-          "Required parameters for JDBCToGCS not passed. "
-              + "Set all the sql partitioning parameters together"
-              + "in resources/conf/template.properties file or at runtime. Refer to jdbc/README.md for more instructions.");
-    }
-    LOGGER.info(
-        "Starting JDBC to BigQuery spark job with following parameters:"
-            + "1. {}:{}"
-            + "2. {}:{}"
-            + "3. {}:{}"
-            + "4. {}:{}"
-            + "5. {}:{}"
-            + "6. {}:{}"
-            + "7. {}:{}"
-            + "8. {}:{}",
-        JDBC_TO_BQ_BIGQUERY_LOCATION,
-        bqLocation,
-        JDBC_TO_BQ_WRITE_MODE,
-        bqWriteMode,
-        JDBC_TO_BQ_SQL,
-        jdbcSQL,
-        JDBC_TO_BQ_JDBC_FETCH_SIZE,
-        jdbcFetchSize,
-        JDBC_TO_BQ_JDBC_SESSION_INIT_STATEMENT,
-        jdbcSessionInitStatement,
-        JDBC_TO_BQ_SQL_PARTITION_COLUMN,
-        jdbcSQLPartitionColumn,
-        JDBC_TO_BQ_SQL_UPPER_BOUND,
-        jdbcSQLUpperBound,
-        JDBC_TO_BQ_SQL_LOWER_BOUND,
-        jdbcSQLLowerBound,
-        JDBC_TO_BQ_SQL_NUM_PARTITIONS,
-        jdbcSQLNumPartitions);
-
-    SparkSession spark = null;
-
-    spark =
-        SparkSession.builder()
-            .appName("Spark JDBCToBigQuery Job")
-            .config("temporaryGcsBucket", temporaryGcsBucket)
-            .enableHiveSupport()
-            .getOrCreate();
-
-    HashMap<String, String> jdbcProperties = new HashMap<>();
-    jdbcProperties.put(JDBCOptions.JDBC_URL(), jdbcURL);
-    jdbcProperties.put(JDBCOptions.JDBC_DRIVER_CLASS(), jdbcDriverClassName);
-    jdbcProperties.put(JDBCOptions.JDBC_URL(), jdbcURL);
-    jdbcProperties.put(JDBCOptions.JDBC_TABLE_NAME(), jdbcSQL);
-
-    if (StringUtils.isNotBlank(concatedPartitionProps)) {
-      jdbcProperties.put(JDBCOptions.JDBC_PARTITION_COLUMN(), jdbcSQLPartitionColumn);
-      jdbcProperties.put(JDBCOptions.JDBC_UPPER_BOUND(), jdbcSQLUpperBound);
-      jdbcProperties.put(JDBCOptions.JDBC_LOWER_BOUND(), jdbcSQLLowerBound);
-      jdbcProperties.put(JDBCOptions.JDBC_NUM_PARTITIONS(), jdbcSQLNumPartitions);
-    }
-
-    if (StringUtils.isNotBlank(jdbcFetchSize)) {
-      jdbcProperties.put(JDBCOptions.JDBC_BATCH_FETCH_SIZE(), jdbcFetchSize);
-    }
-
-    if (StringUtils.isNotBlank(jdbcSessionInitStatement)) {
-      jdbcProperties.put(JDBCOptions.JDBC_SESSION_INIT_STATEMENT(), jdbcSessionInitStatement);
-    }
-
-    /** Read Input data from JDBC table */
-    Dataset<Row> inputData = spark.read().format("jdbc").options(jdbcProperties).load();
-
-    if (StringUtils.isNotBlank(tempTable) && StringUtils.isNotBlank(tempQuery)) {
-      inputData.createOrReplaceGlobalTempView(tempTable);
-      inputData = spark.sql(tempQuery);
-    }
-
-    inputData
-        .write()
-        .mode(bqWriteMode)
-        .format("com.google.cloud.spark.bigquery")
-        .option("table", bqLocation)
-        .save();
->>>>>>> 8ce1c591
-  }
+	    if (StringUtils.isNotBlank(config.getConcatedPartitionProps())) {
+	      jdbcProperties.put(JDBCOptions.JDBC_PARTITION_COLUMN(), config.getJdbcSQLPartitionColumn());
+	      jdbcProperties.put(JDBCOptions.JDBC_UPPER_BOUND(), config.getJdbcSQLUpperBound());
+	      jdbcProperties.put(JDBCOptions.JDBC_LOWER_BOUND(), config.getJdbcSQLLowerBound());
+	      jdbcProperties.put(JDBCOptions.JDBC_NUM_PARTITIONS(), config.getJdbcSQLNumPartitions());
+	    }
+	  }
 }