## Executing Spanner to GCS template

General Execution:

```
export GCP_PROJECT=<gcp-project-id>
export REGION=<region>
export SUBNET=<subnet>
GCS_STAGING_LOCATION=<gcs-staging-bucket-folder> \
bin/start.sh \
-- --template SPANNERTOGCS \
--templateProperty project.id=$GCP_PROJECT \
--templateProperty spanner.gcs.input.spanner.id=<spanner-id> \
--templateProperty spanner.gcs.input.database.id=<database-id> \
--templateProperty spanner.gcs.input.table.id=<table-id> \
--templateProperty spanner.gcs.output.gcs.path=<gcs-path> \
--templateProperty spanner.gcs.output.gcs.saveMode=<Append|Overwrite|ErrorIfExists|Ignore>
--templateProperty spanner.gcs.output.gcs.format=<avro|csv|parquet|json|orc>
```

### Export query results as avro
Update`spanner.gcs.input.table.id` property as follows:
```
"spanner.gcs.input.table.id=(select name, age, phone from employee where designation = 'engineer')"
```

<<<<<<< HEAD
**NOTE** It is required to surround your custom query with parenthesis and parameter name with double quotes.

## Executing Cassandra to GCS Template
### General Execution

```
export REGION=<gcp-region>
export GCP_PROJECT=<gcp-project-name>
export GCS_STAGING_LOCATION=<gcs-staging-location>
export JOB_TYPE=SERVERLESS 
export SUBNET=<dataproc-serverless-subnet>

bin/start.sh \
-- --template CASSANDRATOGCS \
--templateProperty cassandratogcs.input.keyspace=<keyspace-name> \
--templateProperty cassandratogcs.input.table=<input-table-name> \
--templateProperty cassandratogcs.input.host=<cassandra-host-ip> \
--templateProperty cassandratogcs.output.format=<avro|csv|parquet|json|orc> \
--templateProperty cassandratogcs.output.savemode=<Append|Overwrite|ErrorIfExists|Ignore> \
--templateProperty cassandratogcs.output.path=<gcs-output-path> 
```
### Example Submission:
```
export REGION=us-central1
export GCP_PROJECT=myproject
export GCS_STAGING_LOCATION=gs://staging
export JOB_TYPE=SERVERLESS 
export SUBNET=projects/myproject/regions/us-central1/subnetworks/default

bin/start.sh \
-- --template CASSANDRATOGCS \
--templateProperty cassandratogcs.input.keyspace=testkeyspace \
--templateProperty cassandratogcs.input.table=testtable \
--templateProperty cassandratogcs.input.host=<cassandra-host-ip> \
--templateProperty cassandratogcs.output.format=csv \
--templateProperty cassandratogcs.output.savemode=append \
--templateProperty cassandratogcs.output.path=gs://myproject/cassandraOutput 
```
=======
There are two optional properties as well with "Spanner to GCS" Template. Please find below the details :-

```
--templateProperty spanner.gcs.temp.table='temporary_view_name' 
--templateProperty spanner.gcs.temp.query='select * from global_temp.temporary_view_name'
```
These properties are responsible for applying some spark sql transformations before loading data into GCS.
The only thing needs to keep in mind is that, the name of the Spark temporary view and the name of table in the query should match exactly. Otherwise, there would be an error as:- "Table or view not found:"


**NOTE** It is required to surround your custom query with parenthesis and parameter name with double quotes.
>>>>>>> 37da4a7f
<|MERGE_RESOLUTION|>--- conflicted
+++ resolved
@@ -23,8 +23,16 @@
 ```
 "spanner.gcs.input.table.id=(select name, age, phone from employee where designation = 'engineer')"
 ```
+There are two optional properties as well with "Spanner to GCS" Template. Please find below the details :-
 
-<<<<<<< HEAD
+```
+--templateProperty spanner.gcs.temp.table='temporary_view_name' 
+--templateProperty spanner.gcs.temp.query='select * from global_temp.temporary_view_name'
+```
+These properties are responsible for applying some spark sql transformations before loading data into GCS.
+The only thing needs to keep in mind is that, the name of the Spark temporary view and the name of table in the query should match exactly. Otherwise, there would be an error as:- "Table or view not found:"
+
+
 **NOTE** It is required to surround your custom query with parenthesis and parameter name with double quotes.
 
 ## Executing Cassandra to GCS Template
@@ -63,16 +71,3 @@
 --templateProperty cassandratogcs.output.savemode=append \
 --templateProperty cassandratogcs.output.path=gs://myproject/cassandraOutput 
 ```
-=======
-There are two optional properties as well with "Spanner to GCS" Template. Please find below the details :-
-
-```
---templateProperty spanner.gcs.temp.table='temporary_view_name' 
---templateProperty spanner.gcs.temp.query='select * from global_temp.temporary_view_name'
-```
-These properties are responsible for applying some spark sql transformations before loading data into GCS.
-The only thing needs to keep in mind is that, the name of the Spark temporary view and the name of table in the query should match exactly. Otherwise, there would be an error as:- "Table or view not found:"
-
-
-**NOTE** It is required to surround your custom query with parenthesis and parameter name with double quotes.
->>>>>>> 37da4a7f
