--- conflicted
+++ resolved
@@ -57,11 +57,8 @@
     GCSTOBIGTABLE,
     TEXTTOBIGQUERY,
     JDBCTOJDBC,
-<<<<<<< HEAD
-    PUBSUBLITETOGCS
-=======
+    PUBSUBLITETOGCS,
     PUBSUBLITETOBIGTABLE
->>>>>>> d06116f6
   }
 
   default Properties getProperties() {
