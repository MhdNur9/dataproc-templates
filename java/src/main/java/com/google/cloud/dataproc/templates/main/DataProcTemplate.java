/*
 * Copyright (C) 2021 Google LLC
 *
 * Licensed under the Apache License, Version 2.0 (the "License"); you may not
 * use this file except in compliance with the License. You may obtain a copy of
 * the License at
 *
 *   http://www.apache.org/licenses/LICENSE-2.0
 *
 * Unless required by applicable law or agreed to in writing, software
 * distributed under the License is distributed on an "AS IS" BASIS, WITHOUT
 * WARRANTIES OR CONDITIONS OF ANY KIND, either express or implied. See the
 * License for the specific language governing permissions and limitations under
 * the License.
 */
package com.google.cloud.dataproc.templates.main;

import com.google.cloud.dataproc.templates.BaseTemplate;
import com.google.cloud.dataproc.templates.BaseTemplate.TemplateName;
import com.google.cloud.dataproc.templates.bigquery.BigQueryToGCS;
import com.google.cloud.dataproc.templates.databases.CassandraToBQ;
import com.google.cloud.dataproc.templates.databases.CassandraToGCS;
import com.google.cloud.dataproc.templates.databases.MongoToGCS;
import com.google.cloud.dataproc.templates.databases.RedshiftToGCS;
import com.google.cloud.dataproc.templates.databases.SpannerToGCS;
import com.google.cloud.dataproc.templates.dataplex.DataplexGCStoBQ;
import com.google.cloud.dataproc.templates.gcs.*;
import com.google.cloud.dataproc.templates.general.GeneralTemplate;
import com.google.cloud.dataproc.templates.hbase.HbaseToGCS;
import com.google.cloud.dataproc.templates.hive.HiveToBigQuery;
import com.google.cloud.dataproc.templates.hive.HiveToGCS;
import com.google.cloud.dataproc.templates.jdbc.JDBCToBigQuery;
import com.google.cloud.dataproc.templates.jdbc.JDBCToGCS;
import com.google.cloud.dataproc.templates.jdbc.JDBCToJDBC;
import com.google.cloud.dataproc.templates.jdbc.JDBCToSpanner;
import com.google.cloud.dataproc.templates.kafka.KafkaToBQ;
import com.google.cloud.dataproc.templates.kafka.KafkaToGCS;
import com.google.cloud.dataproc.templates.kafka.KafkaToPubSub;
import com.google.cloud.dataproc.templates.pubsub.PubSubToBQ;
import com.google.cloud.dataproc.templates.pubsub.PubSubToBigTable;
import com.google.cloud.dataproc.templates.pubsub.PubSubToGCS;
import com.google.cloud.dataproc.templates.s3.S3ToBigQuery;
import com.google.cloud.dataproc.templates.snowflake.SnowflakeToGCS;
import com.google.cloud.dataproc.templates.util.PropertyUtil;
import com.google.cloud.dataproc.templates.util.TemplateUtil;
import com.google.cloud.dataproc.templates.word.WordCount;
import com.google.common.collect.ImmutableMap;
import java.sql.SQLException;
import java.util.Map;
import java.util.Properties;
import java.util.concurrent.TimeoutException;
import java.util.function.Function;
import org.apache.commons.cli.*;
import org.apache.spark.sql.streaming.StreamingQueryException;
import org.slf4j.Logger;
import org.slf4j.LoggerFactory;

public class DataProcTemplate {

  private static final Logger LOGGER = LoggerFactory.getLogger(DataProcTemplate.class);

  static final Map<TemplateName, Function<String[], BaseTemplate>> TEMPLATE_FACTORIES =
      ImmutableMap.<TemplateName, Function<String[], BaseTemplate>>builder()
          .put(TemplateName.MONGOTOGCS, (args) -> new MongoToGCS())
          .put(TemplateName.WORDCOUNT, (args) -> new WordCount())
          .put(TemplateName.HIVETOGCS, (args) -> new HiveToGCS())
          .put(TemplateName.HIVETOBIGQUERY, (args) -> new HiveToBigQuery())
          .put(TemplateName.PUBSUBTOBQ, (args) -> new PubSubToBQ())
          .put(TemplateName.PUBSUBTOBIGTABLE, (args) -> new PubSubToBigTable())
          .put(TemplateName.PUBSUBTOGCS, (args) -> new PubSubToGCS())
          .put(TemplateName.REDSHIFTTOGCS, RedshiftToGCS::of)
          .put(TemplateName.GCSTOBIGQUERY, (args) -> new GCStoBigquery())
          .put(TemplateName.GCSTOBIGTABLE, (args) -> new GCStoBigTable())
          .put(TemplateName.GCSTOGCS, (args) -> new GCStoGCS())
          .put(TemplateName.GCSTOMONGO, (args) -> new GCStoMongo())
          .put(TemplateName.BIGQUERYTOGCS, (args) -> new BigQueryToGCS())
          .put(TemplateName.S3TOBIGQUERY, (args) -> new S3ToBigQuery())
          .put(TemplateName.SPANNERTOGCS, SpannerToGCS::of)
<<<<<<< HEAD
          .put(TemplateName.JDBCTOBIGQUERY, JDBCToBigQuery::of)
=======
          .put(TemplateName.JDBCTOBIGQUERY, (args) -> new JDBCToBigQuery())
          .put(TemplateName.KAFKATOPUBSUB, (args) -> new KafkaToPubSub())
>>>>>>> 8ce1c591
          .put(TemplateName.CASSANDRATOBQ, CassandraToBQ::of)
          .put(TemplateName.CASSANDRATOGCS, CassandraToGCS::of)
          .put(TemplateName.JDBCTOGCS, JDBCToGCS::of)
          .put(TemplateName.JDBCTOSPANNER, JDBCToSpanner::of)
          .put(TemplateName.HBASETOGCS, (args) -> new HbaseToGCS())
          .put(TemplateName.KAFKATOBQ, (args) -> new KafkaToBQ())
          .put(TemplateName.KAFKATOGCS, (args) -> new KafkaToGCS())
          .put(TemplateName.GCSTOJDBC, GCSToJDBC::of)
          .put(TemplateName.GCSTOSPANNER, GCSToSpanner::of)
          .put(TemplateName.GENERAL, GeneralTemplate::of)
          .put(TemplateName.DATAPLEXGCSTOBQ, DataplexGCStoBQ::of)
          .put(TemplateName.SNOWFLAKETOGCS, SnowflakeToGCS::of)
          .put(TemplateName.JDBCTOJDBC, JDBCToJDBC::of)
          .put(TemplateName.TEXTTOBIGQUERY, (args) -> new TextToBigquery())
          .build();
  private static final String TEMPLATE_NAME_LONG_OPT = "template";
  private static final String TEMPLATE_PROPERTY_LONG_OPT = "templateProperty";

  private static final Option TEMPLATE_OPTION =
      OptionBuilder.withLongOpt(TEMPLATE_NAME_LONG_OPT)
          .hasArgs(1)
          .isRequired(true)
          .withDescription("the name of the template to run")
          .create();
  private static final Option PROPERTY_OPTION =
      OptionBuilder.withValueSeparator()
          .hasArgs(2)
          .withArgName("property=value")
          .withLongOpt(TEMPLATE_PROPERTY_LONG_OPT)
          .withDescription("Value for given property")
          .create();
  private static final Options options =
      new Options().addOption(TEMPLATE_OPTION).addOption(PROPERTY_OPTION);

  /**
   * Parse command line arguments
   *
   * @param args command line arguments
   * @return parsed arguments
   */
  public static CommandLine parseArguments(String... args) {
    CommandLineParser parser = new DefaultParser();
    LOGGER.info("Parsing arguments {}", (Object) args);
    try {
      return parser.parse(options, args, true);
    } catch (ParseException e) {
      throw new IllegalArgumentException(e.getMessage(), e);
    }
  }

  /**
   * Parse template name enum from template name string
   *
   * @param templateNameString template name cli argument
   */
  public static TemplateName parseTemplateName(String templateNameString) {
    try {
      // if (templateNameString == null) throw new IllegalArgumentException("Missing required
      // option: template");
      return TemplateName.valueOf(templateNameString.trim().toUpperCase());
    } catch (IllegalArgumentException e) {
      throw new IllegalArgumentException(
          String.format("Unexpected template name: %s", templateNameString), e);
    }
  }

  public static void main(String... args)
      throws StreamingQueryException, TimeoutException, SQLException, InterruptedException {
    BaseTemplate template = createTemplateAndRegisterProperties(args);
    runSparkJob(template);
  }

  private static void printHelp() {
    String header = "Execute dataproc templates\n\n";
    String footer =
        "\nPlease report issues at https://github.com/GoogleCloudPlatform/dataproc-templates";
    HelpFormatter formatter = new HelpFormatter();
    formatter.printHelp("<spark submit> -- ", header, options, footer, true);
  }

  /**
   * Get template factory and construct template from command line args and registers any properties
   * passed on the command line.
   *
   * @param args Command line args
   * @return the constructed template
   */
  static BaseTemplate createTemplateAndRegisterProperties(String... args) {
    TemplateName templateName;
    String[] remainingArgs;
    try {
      CommandLine cmd = parseArguments(args);
      templateName = parseTemplateName(cmd.getOptionValue(TEMPLATE_NAME_LONG_OPT));
      Properties properties = cmd.getOptionProperties(TEMPLATE_PROPERTY_LONG_OPT);
      remainingArgs = cmd.getArgs();
      LOGGER.info("Template name: {}", templateName);
      LOGGER.info("Properties: {}", properties);
      LOGGER.info("Remaining args: {}", (Object) remainingArgs);
      PropertyUtil.registerProperties(properties);
      TemplateUtil.trackTemplateInvocation(templateName);
    } catch (IllegalArgumentException e) {
      LOGGER.error(e.getMessage(), e);
      printHelp();
      throw e;
    }

    if (TEMPLATE_FACTORIES.containsKey(templateName)) {
      return TEMPLATE_FACTORIES.get(templateName).apply(remainingArgs);
    } else {
      throw new IllegalArgumentException(
          String.format("Unexpected template name: %s", templateName));
    }
  }

  /**
   * Run spark job for template.
   *
   * @param template the template to run.
   */
  static void runSparkJob(BaseTemplate template)
      throws StreamingQueryException, TimeoutException, SQLException, InterruptedException {
    LOGGER.debug("Start runSparkJob");
    template.runTemplate();
    LOGGER.debug("End runSparkJob");
  }
}<|MERGE_RESOLUTION|>--- conflicted
+++ resolved
@@ -76,12 +76,8 @@
           .put(TemplateName.BIGQUERYTOGCS, (args) -> new BigQueryToGCS())
           .put(TemplateName.S3TOBIGQUERY, (args) -> new S3ToBigQuery())
           .put(TemplateName.SPANNERTOGCS, SpannerToGCS::of)
-<<<<<<< HEAD
           .put(TemplateName.JDBCTOBIGQUERY, JDBCToBigQuery::of)
-=======
-          .put(TemplateName.JDBCTOBIGQUERY, (args) -> new JDBCToBigQuery())
           .put(TemplateName.KAFKATOPUBSUB, (args) -> new KafkaToPubSub())
->>>>>>> 8ce1c591
           .put(TemplateName.CASSANDRATOBQ, CassandraToBQ::of)
           .put(TemplateName.CASSANDRATOGCS, CassandraToGCS::of)
           .put(TemplateName.JDBCTOGCS, JDBCToGCS::of)
