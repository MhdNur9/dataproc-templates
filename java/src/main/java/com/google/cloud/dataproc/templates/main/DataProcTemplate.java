/*
 * Copyright (C) 2021 Google LLC
 *
 * Licensed under the Apache License, Version 2.0 (the "License"); you may not
 * use this file except in compliance with the License. You may obtain a copy of
 * the License at
 *
 *   http://www.apache.org/licenses/LICENSE-2.0
 *
 * Unless required by applicable law or agreed to in writing, software
 * distributed under the License is distributed on an "AS IS" BASIS, WITHOUT
 * WARRANTIES OR CONDITIONS OF ANY KIND, either express or implied. See the
 * License for the specific language governing permissions and limitations under
 * the License.
 */
package com.google.cloud.dataproc.templates.main;

import com.google.cloud.dataproc.templates.BaseTemplate;
import com.google.cloud.dataproc.templates.BaseTemplate.TemplateName;
import com.google.cloud.dataproc.templates.bigquery.BigQueryToGCS;
import com.google.cloud.dataproc.templates.databases.CassandraToBQ;
import com.google.cloud.dataproc.templates.databases.CassandraToGCS;
import com.google.cloud.dataproc.templates.databases.MongoToGCS;
import com.google.cloud.dataproc.templates.databases.RedshiftToGCS;
import com.google.cloud.dataproc.templates.databases.SpannerToGCS;
import com.google.cloud.dataproc.templates.dataplex.DataplexGCStoBQ;
import com.google.cloud.dataproc.templates.gcs.*;
import com.google.cloud.dataproc.templates.general.GeneralTemplate;
import com.google.cloud.dataproc.templates.hbase.HbaseToGCS;
import com.google.cloud.dataproc.templates.hive.HiveToBigQuery;
import com.google.cloud.dataproc.templates.hive.HiveToGCS;
import com.google.cloud.dataproc.templates.jdbc.JDBCToBigQuery;
import com.google.cloud.dataproc.templates.jdbc.JDBCToGCS;
import com.google.cloud.dataproc.templates.jdbc.JDBCToJDBC;
import com.google.cloud.dataproc.templates.jdbc.JDBCToSpanner;
import com.google.cloud.dataproc.templates.kafka.KafkaToBQ;
import com.google.cloud.dataproc.templates.kafka.KafkaToGCS;
import com.google.cloud.dataproc.templates.kafka.KafkaToPubSub;
import com.google.cloud.dataproc.templates.pubsub.PubSubToBQ;
import com.google.cloud.dataproc.templates.pubsub.PubSubToBigTable;
import com.google.cloud.dataproc.templates.pubsub.PubSubToGCS;
import com.google.cloud.dataproc.templates.s3.S3ToBigQuery;
import com.google.cloud.dataproc.templates.snowflake.SnowflakeToGCS;
import com.google.cloud.dataproc.templates.util.PropertyUtil;
import com.google.cloud.dataproc.templates.util.TemplateUtil;
import com.google.cloud.dataproc.templates.word.WordCount;
import com.google.common.collect.ImmutableMap;
import java.sql.SQLException;
import java.util.Map;
import java.util.Properties;
import java.util.concurrent.TimeoutException;
import java.util.function.Function;
import org.apache.commons.cli.CommandLine;
import org.apache.commons.cli.CommandLineParser;
import org.apache.commons.cli.DefaultParser;
import org.apache.commons.cli.HelpFormatter;
import org.apache.commons.cli.Option;
import org.apache.commons.cli.OptionBuilder;
import org.apache.commons.cli.Options;
import org.apache.commons.cli.ParseException;
import org.apache.spark.sql.streaming.StreamingQueryException;
import org.slf4j.Logger;
import org.slf4j.LoggerFactory;

public class DataProcTemplate {

  private static final Logger LOGGER = LoggerFactory.getLogger(DataProcTemplate.class);

  static final Map<TemplateName, Function<String[], BaseTemplate>> TEMPLATE_FACTORIES =
      ImmutableMap.<TemplateName, Function<String[], BaseTemplate>>builder()
          .put(TemplateName.MONGOTOGCS, (args) -> new MongoToGCS())
          .put(TemplateName.WORDCOUNT, (args) -> new WordCount())
          .put(TemplateName.HIVETOGCS, (args) -> new HiveToGCS())
          .put(TemplateName.HIVETOBIGQUERY, (args) -> new HiveToBigQuery())
          .put(TemplateName.PUBSUBTOBQ, (args) -> new PubSubToBQ())
          .put(TemplateName.PUBSUBTOBIGTABLE, (args) -> new PubSubToBigTable())
          .put(TemplateName.PUBSUBTOGCS, (args) -> new PubSubToGCS())
          .put(TemplateName.REDSHIFTTOGCS, RedshiftToGCS::of)
          .put(TemplateName.GCSTOBIGQUERY, (args) -> new GCStoBigquery())
          .put(TemplateName.GCSTOBIGTABLE, (args) -> new GCStoBigTable())
          .put(TemplateName.GCSTOGCS, (args) -> new GCStoGCS())
          .put(TemplateName.BIGQUERYTOGCS, (args) -> new BigQueryToGCS())
          .put(TemplateName.S3TOBIGQUERY, (args) -> new S3ToBigQuery())
          .put(TemplateName.SPANNERTOGCS, SpannerToGCS::of)
          .put(TemplateName.JDBCTOBIGQUERY, (args) -> new JDBCToBigQuery())
          .put(TemplateName.KAFKATOPUBSUB, (args) -> new KafkaToPubSub())
          .put(TemplateName.CASSANDRATOBQ, CassandraToBQ::of)
          .put(TemplateName.CASSANDRATOGCS, CassandraToGCS::of)
          .put(TemplateName.JDBCTOGCS, JDBCToGCS::of)
          .put(TemplateName.JDBCTOSPANNER, JDBCToSpanner::of)
          .put(TemplateName.HBASETOGCS, (args) -> new HbaseToGCS())
          .put(TemplateName.KAFKATOBQ, (args) -> new KafkaToBQ())
          .put(TemplateName.KAFKATOGCS, (args) -> new KafkaToGCS())
          .put(TemplateName.GCSTOJDBC, GCSToJDBC::of)
          .put(TemplateName.GCSTOSPANNER, GCSToSpanner::of)
          .put(TemplateName.GENERAL, GeneralTemplate::of)
          .put(TemplateName.DATAPLEXGCSTOBQ, DataplexGCStoBQ::of)
          .put(TemplateName.SNOWFLAKETOGCS, SnowflakeToGCS::of)
<<<<<<< HEAD
          .put(TemplateName.JDBCTOJDBC, JDBCToJDBC::of)
=======
          .put(TemplateName.TEXTTOBIGQUERY, (args) -> new TextToBigquery())
>>>>>>> 0b317965
          .build();
  private static final String TEMPLATE_NAME_LONG_OPT = "template";
  private static final String TEMPLATE_PROPERTY_LONG_OPT = "templateProperty";

  private static final Option TEMPLATE_OPTION =
      OptionBuilder.withLongOpt(TEMPLATE_NAME_LONG_OPT)
          .hasArgs(1)
          .isRequired(true)
          .withDescription("the name of the template to run")
          .create();
  private static final Option PROPERTY_OPTION =
      OptionBuilder.withValueSeparator()
          .hasArgs(2)
          .withArgName("property=value")
          .withLongOpt(TEMPLATE_PROPERTY_LONG_OPT)
          .withDescription("Value for given property")
          .create();
  private static final Options options =
      new Options().addOption(TEMPLATE_OPTION).addOption(PROPERTY_OPTION);

  /**
   * Parse command line arguments
   *
   * @param args command line arguments
   * @return parsed arguments
   */
  public static CommandLine parseArguments(String... args) {
    CommandLineParser parser = new DefaultParser();
    LOGGER.info("Parsing arguments {}", (Object) args);
    try {
      return parser.parse(options, args, true);
    } catch (ParseException e) {
      throw new IllegalArgumentException(e.getMessage(), e);
    }
  }

  /**
   * Parse template name enum from template name string
   *
   * @param templateNameString template name cli argument
   */
  public static TemplateName parseTemplateName(String templateNameString) {
    try {
      // if (templateNameString == null) throw new IllegalArgumentException("Missing required
      // option: template");
      return TemplateName.valueOf(templateNameString.trim().toUpperCase());
    } catch (IllegalArgumentException e) {
      throw new IllegalArgumentException(
          String.format("Unexpected template name: %s", templateNameString), e);
    }
  }

  public static void main(String... args)
<<<<<<< HEAD
      throws StreamingQueryException, TimeoutException, SQLException {
=======
      throws StreamingQueryException, TimeoutException, InterruptedException {
>>>>>>> 0b317965
    BaseTemplate template = createTemplateAndRegisterProperties(args);
    runSparkJob(template);
  }

  private static void printHelp() {
    String header = "Execute dataproc templates\n\n";
    String footer =
        "\nPlease report issues at https://github.com/GoogleCloudPlatform/dataproc-templates";
    HelpFormatter formatter = new HelpFormatter();
    formatter.printHelp("<spark submit> -- ", header, options, footer, true);
  }

  /**
   * Get template factory and construct template from command line args and registers any properties
   * passed on the command line.
   *
   * @param args Command line args
   * @return the constructed template
   */
  static BaseTemplate createTemplateAndRegisterProperties(String... args) {
    TemplateName templateName;
    String[] remainingArgs;
    try {
      CommandLine cmd = parseArguments(args);
      templateName = parseTemplateName(cmd.getOptionValue(TEMPLATE_NAME_LONG_OPT));
      Properties properties = cmd.getOptionProperties(TEMPLATE_PROPERTY_LONG_OPT);
      remainingArgs = cmd.getArgs();
      LOGGER.info("Template name: {}", templateName);
      LOGGER.info("Properties: {}", properties);
      LOGGER.info("Remaining args: {}", (Object) remainingArgs);
      PropertyUtil.registerProperties(properties);
      TemplateUtil.trackTemplateInvocation(templateName);
    } catch (IllegalArgumentException e) {
      LOGGER.error(e.getMessage(), e);
      printHelp();
      throw e;
    }

    if (TEMPLATE_FACTORIES.containsKey(templateName)) {
      return TEMPLATE_FACTORIES.get(templateName).apply(remainingArgs);
    } else {
      throw new IllegalArgumentException(
          String.format("Unexpected template name: %s", templateName));
    }
  }

  /**
   * Run spark job for template.
   *
   * @param template the template to run.
   */
  static void runSparkJob(BaseTemplate template)
<<<<<<< HEAD
      throws StreamingQueryException, TimeoutException, SQLException {
=======
      throws StreamingQueryException, TimeoutException, InterruptedException {
>>>>>>> 0b317965
    LOGGER.debug("Start runSparkJob");
    template.runTemplate();
    LOGGER.debug("End runSparkJob");
  }
}<|MERGE_RESOLUTION|>--- conflicted
+++ resolved
@@ -96,11 +96,8 @@
           .put(TemplateName.GENERAL, GeneralTemplate::of)
           .put(TemplateName.DATAPLEXGCSTOBQ, DataplexGCStoBQ::of)
           .put(TemplateName.SNOWFLAKETOGCS, SnowflakeToGCS::of)
-<<<<<<< HEAD
           .put(TemplateName.JDBCTOJDBC, JDBCToJDBC::of)
-=======
           .put(TemplateName.TEXTTOBIGQUERY, (args) -> new TextToBigquery())
->>>>>>> 0b317965
           .build();
   private static final String TEMPLATE_NAME_LONG_OPT = "template";
   private static final String TEMPLATE_PROPERTY_LONG_OPT = "templateProperty";
@@ -154,11 +151,7 @@
   }
 
   public static void main(String... args)
-<<<<<<< HEAD
-      throws StreamingQueryException, TimeoutException, SQLException {
-=======
-      throws StreamingQueryException, TimeoutException, InterruptedException {
->>>>>>> 0b317965
+      throws StreamingQueryException, TimeoutException, SQLException, InterruptedException {
     BaseTemplate template = createTemplateAndRegisterProperties(args);
     runSparkJob(template);
   }
@@ -211,11 +204,7 @@
    * @param template the template to run.
    */
   static void runSparkJob(BaseTemplate template)
-<<<<<<< HEAD
-      throws StreamingQueryException, TimeoutException, SQLException {
-=======
-      throws StreamingQueryException, TimeoutException, InterruptedException {
->>>>>>> 0b317965
+      throws StreamingQueryException, TimeoutException, SQLException, InterruptedException {
     LOGGER.debug("Start runSparkJob");
     template.runTemplate();
     LOGGER.debug("End runSparkJob");
