--- conflicted
+++ resolved
@@ -50,7 +50,6 @@
 import java.util.Map;
 import java.util.Properties;
 import java.util.function.Function;
-<<<<<<< HEAD
 import org.apache.commons.cli.CommandLine;
 import org.apache.commons.cli.CommandLineParser;
 import org.apache.commons.cli.DefaultParser;
@@ -59,10 +58,8 @@
 import org.apache.commons.cli.OptionBuilder;
 import org.apache.commons.cli.Options;
 import org.apache.commons.cli.ParseException;
-=======
 import org.apache.commons.cli.*;
 import org.apache.spark.sql.streaming.StreamingQueryException;
->>>>>>> b28af1cd
 import org.slf4j.Logger;
 import org.slf4j.LoggerFactory;
 
@@ -156,12 +153,8 @@
     }
   }
 
-<<<<<<< HEAD
-  public static void main(String... args) throws Exception {
-=======
   public static void main(String... args)
       throws StreamingQueryException, TimeoutException, SQLException, InterruptedException {
->>>>>>> b28af1cd
     BaseTemplate template = createTemplateAndRegisterProperties(args);
     runSparkJob(template);
   }
@@ -214,15 +207,10 @@
    * @param template the template to run.
    * @throws Exception
    */
-<<<<<<< HEAD
-  static void runSparkJob(BaseTemplate template) throws Exception {
-    LOGGER.debug("Validating Input");
-=======
   static void runSparkJob(BaseTemplate template)
       throws IllegalArgumentException, StreamingQueryException, TimeoutException, SQLException,
           InterruptedException {
     LOGGER.debug("Validating input parameters");
->>>>>>> b28af1cd
     template.validateInput();
     LOGGER.debug("Start runSparkJob");
     template.runTemplate();
