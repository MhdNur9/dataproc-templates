#!/usr/bin/env bash
set -e
# Licensed to the Apache Software Foundation (ASF) under one or more
# contributor license agreements.  See the NOTICE file distributed with
# this work for additional information regarding copyright ownership.
# The ASF licenses this file to You under the Apache License, Version 2.0
# (the "License"); you may not use this file except in compliance with
# the License.  You may obtain a copy of the License at
#
#     http://www.apache.org/licenses/LICENSE-2.0
#
# Unless required by applicable law or agreed to in writing, software
# distributed under the License is distributed on an "AS IS" BASIS,
# WITHOUT WARRANTIES OR CONDITIONS OF ANY KIND, either express or implied.
# See the License for the specific language governing permissions and
# limitations under the License.

#Initialize functions and Constants
echo "Script Started Execution"

java --version
java_status=$?

BIN_DIR="$(dirname "$BASH_SOURCE")"
source ${BIN_DIR}/dataproc_template_functions.sh
check_status $java_status "\n Java is installed, thus we are good to go \n" "\n Java is not installed on this machine, thus we need to install that first \n"

mvn --version
mvn_status=$?

check_status $mvn_status "\n Maven is installed, thus we are good to go \n" "\n Maven is not installed on this machine, thus we need to install that first \n"

PROJECT_ROOT_DIR=${BIN_DIR}/..
JAR_FILE=dataproc-templates-1.0-SNAPSHOT.jar
if [ -z "${JOB_TYPE}" ]; then
  JOB_TYPE=SERVERLESS
fi

. ${BIN_DIR}/dataproc_template_functions.sh

check_required_envvar GCP_PROJECT
check_required_envvar REGION
check_required_envvar GCS_STAGING_LOCATION

# Remove trailing forward slash
GCS_STAGING_LOCATION=`echo $GCS_STAGING_LOCATION | sed 's/\/*$//'`

# Do not rebuild when SKIP_BUILD is specified
# Usage: export SKIP_BUILD=true
if [ -z "$SKIP_BUILD" ]; then

  #Change PWD to root folder for Maven Build
  cd ${PROJECT_ROOT_DIR}
  mvn clean spotless:apply install -DskipTests
  build_status=$?

  check_status $build_status "\n Code build went successful, thus we are good to go \n" "\n We ran into some issues while building the jar file, seems like mvn clean install is not running fine \n"
 
  #Copy jar file to GCS bucket Staging folder
  echo_formatted "Copying ${PROJECT_ROOT_DIR}/target/${JAR_FILE} to  staging bucket: ${GCS_STAGING_LOCATION}/${JAR_FILE}"
  gsutil cp ${PROJECT_ROOT_DIR}/target/${JAR_FILE} ${GCS_STAGING_LOCATION}/${JAR_FILE}
  check_status $? "\n Commands to copy the project jar file to GCS Staging location went fine, thus we are good to go \n" "\n It seems like there is some issue in copying the project jar file to GCS Staging location \n"

<<<<<<< HEAD
  gsutil cp ${PROJECT_ROOT_DIR}/src/test/resources/log4j-spark-driver-template.properties ${GCS_STAGING_LOCATION}/log4j-spark-driver-template.properties
  check_status $? "\n Commands to copy the properties file to GCS Staging location went fine, thus we are good to go \n" "\n It seems like there is some issue in copying the properties file to GCS Staging location \n"
=======
  gsutil cp ${PROJECT_ROOT_DIR}/grpc_lb/io/grpc/grpc-grpclb/1.40.1/grpc-grpclb-1.40.1.jar ${GCS_STAGING_LOCATION}/grpc-grpclb-1.40.1.jar
  check_status $? "\n Commands to copy the library jar file to GCS Staging location went fine, thus we are good to go \n" "\n It seems like there is some issue in copying the library jar file to GCS Staging location \n"

>>>>>>> 7bfa9201

fi

OPT_PROJECT="--project=${GCP_PROJECT}"
OPT_REGION="--region=${REGION}"
OPT_JARS="--jars=file:///usr/lib/spark/external/spark-avro.jar,${GCS_STAGING_LOCATION}/${JAR_FILE}"
OPT_LABELS="--labels=job_type=dataproc_template"
OPT_DEPS_BUCKET="--deps-bucket=${GCS_STAGING_LOCATION}"
OPT_CLASS="--class=com.google.cloud.dataproc.templates.main.DataProcTemplate"

# Optional arguments
if [ -n "${SUBNET}" ]; then
  OPT_SUBNET="--subnet=${SUBNET}"
fi
if [ -n "${CLUSTER}" ]; then
  OPT_CLUSTER="--cluster=${CLUSTER}"
fi
if [ -n "${HISTORY_SERVER_CLUSTER}" ]; then
  OPT_HISTORY_SERVER_CLUSTER="--history-server-cluster=${HISTORY_SERVER_CLUSTER}"
fi
if [ -n "${METASTORE_SERVICE}" ]; then
  OPT_METASTORE_SERVICE="--metastore-service=${METASTORE_SERVICE}"
fi
if [ -n "${JARS}" ]; then
  OPT_JARS="${OPT_JARS},${JARS}"
fi
if [ -n "${SPARK_PROPERTIES}" ]; then
  OPT_PROPERTIES="${OPT_PROPERTIES},${SPARK_PROPERTIES}"
fi

#if Hbase catalog is passed, then required hbase dependency are copied to staging location and added to jars
if [ -n "${CATALOG}" ]; then
  echo "Downloading Hbase jar dependency"
  wget https://repo1.maven.org/maven2/org/apache/hbase/hbase-client/2.4.12/hbase-client-2.4.12.jar
  wget https://repo1.maven.org/maven2/org/apache/hbase/hbase-shaded-mapreduce/2.4.12/hbase-shaded-mapreduce-2.4.12.jar
  gsutil copy hbase-client-2.4.12.jar ${GCS_STAGING_LOCATION}/hbase-client-2.4.12.jar
  gsutil copy hbase-shaded-mapreduce-2.4.12.jar ${GCS_STAGING_LOCATION}/hbase-shaded-mapreduce-2.4.12.jar
  echo "Passing downloaded dependency jars"
  OPT_JARS="${OPT_JARS},${GCS_STAGING_LOCATION}/hbase-client-2.4.12.jar,${GCS_STAGING_LOCATION}/hbase-shaded-mapreduce-2.4.12.jar,file:///usr/lib/spark/external/hbase-spark.jar"
  rm hbase-client-2.4.12.jar
  rm hbase-shaded-mapreduce-2.4.12.jar
fi

if [ -n "${HBASE_SITE_PATH}" ]; then
  #Copy the hbase-site.xml to docker context
  cp $HBASE_SITE_PATH .
  export HBASE_SITE_NAME=`basename $HBASE_SITE_PATH`
  docker build -t "${IMAGE}" -f src/main/java/com/google/cloud/dataproc/templates/hbase/Dockerfile --build-arg HBASE_SITE_NAME=${HBASE_SITE_NAME} .
  rm $HBASE_SITE_NAME
  docker push "${IMAGE}"
fi

# Running on an existing dataproc cluster or run on serverless spark
if [ "${JOB_TYPE}" == "CLUSTER" ]; then
  echo "JOB_TYPE is CLUSTER, so will submit on existing dataproc cluster"
  check_required_envvar CLUSTER
  command=$(cat << EOF
  gcloud dataproc jobs submit spark \
      ${OPT_PROJECT} \
      ${OPT_REGION} \
      ${OPT_CLUSTER} \
      ${OPT_JARS} \
      ${OPT_LABELS} \
      ${OPT_CLASS}
EOF
)
elif [ "${JOB_TYPE}" == "SERVERLESS" ]; then
  echo "JOB_TYPE is SERVERLESS, so will submit on serverless spark"
  command=$(cat << EOF
  gcloud beta dataproc batches submit spark \
      ${OPT_PROJECT} \
      ${OPT_REGION} \
      ${OPT_JARS} \
      ${OPT_LABELS} \
      ${OPT_DEPS_BUCKET} \
      ${OPT_CLASS} \
      ${OPT_SUBNET} \
      ${OPT_HISTORY_SERVER_CLUSTER} \
      ${OPT_METASTORE_SERVICE}
EOF
)
else
  echo "Unknown JOB_TYPE \"${JOB_TYPE}\""
  exit 1
fi

echo "Triggering Spark Submit job"
echo ${command} "$@"
${command} "$@"
spark_status=$?

check_status $spark_status "\n Spark Command ran successful \n" "\n It seems like there are some issues in running spark command. Requesting you to please go through the error to identify issues in your code \n"

echo "We will love to hear your feedback at: https://forms.gle/XXCJeWeCJJ9fNLQS6"
echo "Email us at: dataproc-templates-support-external@googlegroups.com"
<|MERGE_RESOLUTION|>--- conflicted
+++ resolved
@@ -61,14 +61,6 @@
   gsutil cp ${PROJECT_ROOT_DIR}/target/${JAR_FILE} ${GCS_STAGING_LOCATION}/${JAR_FILE}
   check_status $? "\n Commands to copy the project jar file to GCS Staging location went fine, thus we are good to go \n" "\n It seems like there is some issue in copying the project jar file to GCS Staging location \n"
 
-<<<<<<< HEAD
-  gsutil cp ${PROJECT_ROOT_DIR}/src/test/resources/log4j-spark-driver-template.properties ${GCS_STAGING_LOCATION}/log4j-spark-driver-template.properties
-  check_status $? "\n Commands to copy the properties file to GCS Staging location went fine, thus we are good to go \n" "\n It seems like there is some issue in copying the properties file to GCS Staging location \n"
-=======
-  gsutil cp ${PROJECT_ROOT_DIR}/grpc_lb/io/grpc/grpc-grpclb/1.40.1/grpc-grpclb-1.40.1.jar ${GCS_STAGING_LOCATION}/grpc-grpclb-1.40.1.jar
-  check_status $? "\n Commands to copy the library jar file to GCS Staging location went fine, thus we are good to go \n" "\n It seems like there is some issue in copying the library jar file to GCS Staging location \n"
-
->>>>>>> 7bfa9201
 
 fi
 
