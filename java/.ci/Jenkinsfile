pipeline {
    
    agent any

    environment {
        DATAPROC_TELEPORT_WEBHOOK_URL = credentials('dataproc-teleport-webhook-url')

        TEST_JDBC_URL = credentials('env-test-jdbc-url')

        GIT_BRANCH_LOCAL = sh (
            script: "echo $branchName | sed -e 's|origin/||g' | sed -e 's|^null\$|main|'",  // Remove "origin/" and set the default branch to main
            returnStdout: true
        ).trim()
        
        MAVEN_HOME = "/var/lib/jenkins/tools/hudson.tasks.Maven_MavenInstallation/maven"
        PATH = "$PATH:$MAVEN_HOME/bin"
    }

    stages {
            stage('Checkout') {
                steps{
                    git branch: "${GIT_BRANCH_LOCAL}", changelog: false, poll: false, url: 'https://github.com/GoogleCloudPlatform/dataproc-templates/'    
                }
            }
            stage('Reset Resources'){
                steps {
                        catchError {
                            sh '''
                                gcloud pubsub topics publish pubsubtogcsv3 --message='{"Name": "NewMsg", "Age": 10}'
                                gcloud pubsub topics publish test-pubsub-bq --message='{"Name": "Another message", "Age": 18}' 2> /dev/null || true

                                gsutil rm -r gs://dataproc-templates/integration-testing/checkpoint/KAFKATOBQ 2> /dev/null || true
                                gsutil rm -r gs://dataproc-templates/integration-testing/output/KAFKATOGCS 2> /dev/null || true

                            '''
                        }
                }
            }
            
            //Deploy one time so that build is copied to GCS location
            stage('JDBC TO BQ'){
                steps {
                    sh '''
                        export JARS=gs://dataproc-templates/jars/mysql-connector-java.jar
                        
                        cd java
                        
                        bin/start.sh \
                        -- --template JDBCTOBIGQUERY \
                        --templateProperty jdbctobq.bigquery.location=$GCP_PROJECT.dataproc_templates.jdbctobq \
                        --templateProperty jdbctobq.jdbc.url="$TEST_JDBC_URL" \
                        --templateProperty jdbctobq.jdbc.driver.class.name=com.mysql.jdbc.Driver \
                        --templateProperty jdbctobq.sql="select * from test.employee" \
                        --templateProperty jdbctobq.write.mode=overwrite \
                        --templateProperty jdbctobq.temp.gcs.bucket=dataproc-templates/integration-testing/output/JDBCTOBIGQUERY 
                    '''
                }
            }
            stage('Parallel Execution 1'){
                parallel{
                        stage('GCS TO BIGQUERY(avro)') {
                            steps{
                                sh '''
                                    export SKIP_BUILD=true
                                    
                                    cd java
                                    
                                    bin/start.sh \
                                    -- --template GCSTOBIGQUERY \
                                    --templateProperty project.id=$GCP_PROJECT \
                                    --templateProperty gcs.bigquery.input.location="gs://dataproc-templates/integration-testing/gcstobigquery/cities.avro" \
                                    --templateProperty gcs.bigquery.input.format=avro \
                                    --templateProperty gcs.bigquery.output.dataset="dataproc_templates" \
                                    --templateProperty gcs.bigquery.output.table="gcs_to_bq_avro" \
                                    --templateProperty gcs.bigquery.output.mode="Overwrite" \
                                    --templateProperty gcs.bigquery.temp.bucket.name=dataproc-templates
                                '''
                                
                                
                            
                            }
                        }
                        stage('GCS TO SPANNER') {
                            steps{

                            sh '''
                                
                                export SKIP_BUILD=true

                                cd java
                                
                                bin/start.sh \
                                    -- --template GCSTOSPANNER \
                                    --templateProperty project.id=$GCP_PROJECT \
                                    --templateProperty gcs.spanner.input.format=avro \
                                    --templateProperty gcs.spanner.input.location=gs://dataproc-templates/data/avro/empavro \
                                    --templateProperty gcs.spanner.output.instance=$ENV_TEST_SPANNER_ID \
                                    --templateProperty gcs.spanner.output.database=spark-ci-db   \
                                    --templateProperty gcs.spanner.output.table=badges \
                                    --templateProperty gcs.spanner.output.saveMode=Overwrite \
                                    --templateProperty gcs.spanner.output.primaryKey=empno
                            '''
                            
                                
                            }
                        }
                        stage('SPANNER TO GCS'){
                            steps {
                                sh '''

                                    export SKIP_BUILD=true
                                    
                                    cd java
                                    
                                    bin/start.sh \
                                    -- --template SPANNERTOGCS \
                                    --templateProperty project.id=$GCP_PROJECT \
                                    --templateProperty spanner.gcs.input.spanner.id=$ENV_TEST_SPANNER_ID \
                                    --templateProperty spanner.gcs.input.database.id=spark-ci-db \
                                    --templateProperty "spanner.gcs.input.table.id=(select id,name from badges2 where name = 'Teacher' limit 10000)" \
                                    --templateProperty spanner.gcs.output.gcs.path=dataproc-templates/integration-testing/output/SPANNERTOGCS/parquet \
                                    --templateProperty spanner.gcs.output.gcs.saveMode=Overwrite \
                                    --templateProperty spanner.gcs.output.gcs.format=parquet
                                '''
                            }
                        }
                        stage('HIVE TO BIGQUERY'){
                            steps {
                                sh '''
                                    
                                    export SKIP_BUILD=true
                                    
                                    cd java
                                    
                                    bin/start.sh \
                                    --properties=spark.hadoop.hive.metastore.uris=$ENV_TEST_HIVE_METASTORE_URIS \
                                    -- --template HIVETOBIGQUERY \
                                    --templateProperty hivetobq.bigquery.location=$GCP_PROJECT.dataproc_templates.test \
                                    --templateProperty hivetobq.sql="select * from default.employee" \
                                    --templateProperty hivetobq.write.mode=Overwrite \
                                    --templateProperty hivetobq.temp.gcs.bucket=dataproc-templates/integration-testing/output/HIVETOBIGQUERY
                                '''
                            }
                        }
                    }
                }


            stage('Parallel Execution 2'){
                parallel{
                        stage('GCS TO JDBC') {
                            steps{
                            sh '''
                                export JARS=gs://dataproc-templates/jars/mysql-connector-java-8.0.29.jar
                                export SKIP_BUILD=true

                                cd java
                                
                                bin/start.sh \
                                    -- --template GCSTOJDBC \
                                    --templateProperty project.id=$GCP_PROJECT \
                                    --templateProperty gcs.jdbc.input.location=gs://dataproc-templates/data/avro/empavro \
                                    --templateProperty gcs.jdbc.input.format=avro \
                                    --templateProperty gcs.jdbc.output.table=avrodemo \
                                    --templateProperty gcs.jdbc.output.saveMode=Overwrite   \
                                    --templateProperty gcs.jdbc.output.url="$TEST_JDBC_URL" \
                                    --templateProperty gcs.jdbc.output.driver='com.mysql.jdbc.Driver'
                            '''
                                
                            }
                        }
                        stage('PUBSUB TO GCS') {
                            steps{
                                sh '''
                
                                    export SKIP_BUILD=true
                                    
                                    cd java
                                    
                                    bin/start.sh \
                                    -- --template PUBSUBTOGCS \
                                    --templateProperty pubsubtogcs.input.project.id=$GCP_PROJECT \
                                    --templateProperty pubsubtogcs.input.subscription=pubsubtogcsv3-sub \
                                    --templateProperty pubsubtogcs.gcs.output.project.id=$GCP_PROJECT \
                                    --templateProperty pubsubtogcs.gcs.bucket.name=pubsubtogcs_dev \
                                    --templateProperty pubsubtogcs.gcs.output.data.format=JSON \
                                    --templateProperty pubsubtogcs.batch.size=50
                                ''' 
                            
                            }
                        }
                        stage('JDBC TO GCS (csv)'){
                            steps {
                                sh '''
                                    
                                    export JARS=gs://dataproc-templates/jars/mysql-connector-java.jar
                                    export SKIP_BUILD=true
                                    
                                    cd java
                                    
                                    bin/start.sh \
                                    -- --template JDBCTOGCS \
                                    --templateProperty project.id=$GCP_PROJECT \
                                    --templateProperty jdbctogcs.jdbc.url="$TEST_JDBC_URL" \
                                    --templateProperty jdbctogcs.jdbc.driver.class.name=com.mysql.jdbc.Driver \
                                    --templateProperty jdbctogcs.output.location=gs://dataproc-templates/integration-testing/output/JDBCTOGCS/csv \
                                    --templateProperty jdbctogcs.output.format=csv \
                                    --templateProperty jdbctogcs.write.mode=overwrite \
                                    --templateProperty jdbctogcs.sql="select * from test.employee" 
                                '''
                            }
                        }
                        stage('JDBC TO GCS (avro)'){
                            steps {
                                sh '''
                                    
                                    export JARS=gs://dataproc-templates/jars/mysql-connector-java.jar
                                    export SKIP_BUILD=true
                                    
                                    cd java
                                    
                                    bin/start.sh \
                                    -- --template JDBCTOGCS \
                                    --templateProperty project.id=$GCP_PROJECT \
                                    --templateProperty jdbctogcs.jdbc.url="$TEST_JDBC_URL" \
                                    --templateProperty jdbctogcs.jdbc.driver.class.name=com.mysql.jdbc.Driver \
                                    --templateProperty jdbctogcs.output.location=gs://dataproc-templates/integration-testing/output/JDBCTOGCS/avro \
                                    --templateProperty jdbctogcs.output.format=avro \
                                    --templateProperty jdbctogcs.write.mode=overwrite \
                                    --templateProperty jdbctogcs.sql="select * from test.employee" 
                                '''
                            }
                        }
                    }
                }

            stage('Parallel Execution 3'){
                parallel{
                        stage('Hive TO GCS'){
                            steps {
                                sh '''
                                    
                                    export SKIP_BUILD=true
                                    
                                    cd java
                                    
                                    bin/start.sh \
                                    --properties=spark.hadoop.hive.metastore.uris=$ENV_TEST_HIVE_METASTORE_URIS \
                                    -- --template HIVETOGCS \
                                    --templateProperty hive.input.table=employee \
                                    --templateProperty hive.input.db=default \
                                    --templateProperty hive.gcs.output.path=gs://dataproc-templates/integration-testing/output/HIVETOGCS
                                '''
                            }
                        }
                    stage('KAFKA TO BQ'){
                            steps {
                                sh '''                                

                                    export SKIP_BUILD=true
                                    
                                    cd java
                                    
                                    bin/start.sh \
                                    -- \
                                    --template KAFKATOBQ \
                                    --templateProperty project.id=$GCP_PROJECT \
                                    --templateProperty kafka.bq.checkpoint.location=gs://dataproc-templates/integration-testing/checkpoint/KAFKATOBQ \
                                    --templateProperty kafka.bq.bootstrap.servers=$ENV_TEST_KAFKA_BOOTSTRAP_SERVERS \
                                    --templateProperty kafka.bq.topic=integration-test \
                                    --templateProperty kafka.bq.dataset=kafkatobq \
                                    --templateProperty kafka.bq.table=integration-test \
                                    --templateProperty kafka.bq.temp.gcs.bucket=dataproc-templates-kafkatobq \
                                    --templateProperty kafka.bq.await.termination.timeout=60000
                                '''
                            }
                        }
                        stage('GCS TO GCS (avro)'){
                            steps {
                                sh '''
                                    
                                    export JARS=gs://dataproc-templates/jars/mysql-connector-java.jar
                                    export SKIP_BUILD=true
                                    
                                    cd java
                                    
                                    bin/start.sh \
                                    -- --template GCSTOGCS \
                                    --templateProperty project.id=$GCP_PROJECT \
                                    --templateProperty gcs.gcs.input.location=gs://dataproc-templates/data/avro/empavro \
                                    --templateProperty gcs.gcs.input.format=avro \
                                    --templateProperty gcs.gcs.output.location=gs://dataproc-templates/integration-testing/output/GCSTOGCS/avro \
                                    --templateProperty gcs.gcs.output.format=csv \
                                    --templateProperty gcs.gcs.write.mode=overwrite \
                                    --templateProperty gcs.gcs.temp.table=dataset \
                                    --templateProperty gcs.gcs.temp.query='select * from global_temp.dataset where sal>1500'
                                '''
                            }
                        }
                        stage('PUBSUB TO BQ'){
                            steps {
                                sh '''                                
                                    export SKIP_BUILD=true
                                    
                                    cd java
                                    
                                    bin/start.sh \
                                    -- --template PUBSUBTOBQ \
                                    --templateProperty pubsub.input.subscription=test-subscriber-pubsub-bq \
                                    --templateProperty pubsub.input.project.id=$GCP_PROJECT \
                                    --templateProperty pubsub.bq.output.project.id=$GCP_PROJECT \
                                    --templateProperty pubsub.bq.output.dataset=dataproc_templates \
                                    --templateProperty pubsub.bq.output.table=pubsubtobq
                                '''
                            }
                        }
                    }
                }

            stage('Parallel Execution 4'){
                parallel{
                        stage('JDBC TO SPANNER'){
                            steps {
                                sh '''
        
                                    export JARS=gs://dataproc-templates/jars/mysql-connector-java.jar
                                    export SKIP_BUILD=true
                                    
                                    cd java
                                    
                                    bin/start.sh \
                                    -- --template JDBCTOSPANNER \
                                    --templateProperty project.id=$GCP_PROJECT \
                                    --templateProperty jdbctospanner.jdbc.url="$TEST_JDBC_URL" \
                                    --templateProperty jdbctospanner.jdbc.driver.class.name=com.mysql.jdbc.Driver \
                                    --templateProperty jdbctospanner.sql="select * from test.employee" \
                                    --templateProperty jdbctospanner.output.instance=$ENV_TEST_SPANNER_ID \
                                    --templateProperty jdbctospanner.output.database=spark-ci-db \
                                    --templateProperty jdbctospanner.output.table=employee \
                                    --templateProperty jdbctospanner.output.saveMode=Overwrite \
                                    --templateProperty jdbctospanner.output.primaryKey='empno'
                                '''
                            }
                        }
                        stage('CASSANDRA TO GCS'){
                            steps {
                                sh '''
                                    
                                    export SKIP_BUILD=true
                                    
                                    cd java
                                    
                                    bin/start.sh \
                                    -- --template CASSANDRATOGCS \
                                    --templateProperty project.id=$GCP_PROJECT \
                                    --templateProperty cassandratogcs.input.keyspace=testkeyspace \
                                    --templateProperty cassandratogcs.input.table=emp \
                                    --templateProperty cassandratogcs.input.host=$ENV_TEST_CASSANDRA_HOST \
                                    --templateProperty cassandratogcs.output.format=csv \
                                    --templateProperty cassandratogcs.output.savemode=Overwrite \
                                    --templateProperty cassandratogcs.output.path=gs://dataproc-templates/integration-testing/output/CASSANDRATOGCS/csv
                                '''
                            }
                        }
                        stage('CASSANDRA TO BigQuery'){
                            steps {
                                sh '''
                                    
                                    export SKIP_BUILD=true
                                    
                                    cd java
                                    
                                    bin/start.sh \
                                    -- --template CASSANDRATOBQ \
                                    --templateProperty project.id=$GCP_PROJECT \
                                    --templateProperty cassandratobq.input.keyspace=testkeyspace \
                                    --templateProperty cassandratobq.input.table=emp \
                                    --templateProperty cassandratobq.input.host=$ENV_TEST_CASSANDRA_HOST \
                                    --templateProperty cassandratobq.bigquery.location=dataproc_templates.cassandra_bq_emp_table \
                                    --templateProperty cassandratobq.output.mode=Overwrite \
                                    --templateProperty cassandratobq.temp.gcs.location=temp-bucket-for-files
                                '''
                            }
                        }
                        stage('DATAPLEX GCS TO BIGQUERY'){
                            steps {
                                sh '''
                                    
                                    export SKIP_BUILD=true
                                    
                                    cd java
                                    
                                    bin/start.sh \
                                    -- --template DATAPLEXGCSTOBQ \
                                    --templateProperty=project.id=$GCP_PROJECT \
                                    --templateProperty=dataplex.gcs.bq.target.entity=projects/$GCP_PROJECT/locations/us-west1/lakes/dataproc-templates-test-lake/zones/dataplex-gcs-to-bq/entities/dataplex_gcs_to_bq \
                                    --templateProperty=gcs.bigquery.temp.bucket.name=dataplex-gcs-to-bq \
                                    --templateProperty=dataplex.gcs.bq.save.mode=overwrite \
                                    --templateProperty=dataplex.gcs.bq.incremental.partition.copy=no \
                                    --dataplexEntity=projects/$GCP_PROJECT/locations/us-west1/lakes/dataproc-templates-test-lake/zones/dataplex-gcs-to-bq/entities/trips_parquet
                                '''
                            }
                        }
                    }
                }
            stage('Parallel Execution 5'){
                parallel{
                    stage('KAFKA TO GCS'){
                        steps {
                            sh '''
                                export SKIP_BUILD=true
                                    
                                cd java

                                bin/start.sh \
                                -- --template KAFKATOGCS \
                                --templateProperty project.id=$GCP_PROJECT \
                                --templateProperty kafka.gcs.output.location=gs://dataproc-templates/integration-testing/output/KAFKATOGCS/csv \
                                --templateProperty kafka.bootstrap.servers=$ENV_TEST_KAFKA_BOOTSTRAP_SERVERS \
                                --templateProperty kafka.topic=integration-test \
                                --templateProperty kafka.starting.offset=earliest \
                                --templateProperty kafka.gcs.output.format=csv \
                                --templateProperty kafka.message.format=bytes \
                                --templateProperty kafka.gcs.await.termination.timeout.ms=60000
                            '''
                        }
                    }
                    stage('HBASE TO GCS (Manual)') {
                        steps{
                            
                            sh '''
                                export SKIP_BUILD=true
                                
                                cd java
                                
                                export CATALOG='{"table":{"namespace":"default","name":"my_table"},"rowkey":"key","columns":{"key":{"cf":"rowkey","col":"key","type":"string"},"name":{"cf":"cf","col":"name","type":"string"}}}'
                                export JARS="gs://deps-dataproc-template/hbase-shaded-mapreduce-2.4.12.jar,gs://deps-dataproc-template/hbase-client-2.4.12.jar,gs://deps-dataproc-template/htrace-core4-4.2.0-incubating.jar,file:///usr/lib/spark/external/hbase-spark-protocol-shaded.jar,file:///usr/lib/spark/external/hbase-spark.jar"
                                
                                bin/start.sh \
                                --container-image=gcr.io/$GCP_PROJECT/hbase-to-gcs:1.0.0 \
                                --properties='spark.dataproc.driverEnv.SPARK_EXTRA_CLASSPATH=/etc/hbase/conf/' \
                                -- --template=HBASETOGCS \
                                --templateProperty hbasetogcs.output.fileformat=csv \
                                --templateProperty hbasetogcs.output.savemode=overwrite \
                                --templateProperty hbasetogcs.output.path=gs://dataproc-templates/integration-testing/output/HBASETOGCS_manual/csv  \
                                --templateProperty hbasetogcs.table.catalog=$CATALOG
                                '''
                        }
                    }
                    stage('HBASE TO GCS (Automated)') {
                        steps{
                            
                            sh '''
                            
                                gsutil cp gs://python-dataproc-templates/surjitsh/hbase-site.xml .
                                gcloud auth configure-docker
                                export CATALOG='{"table":{"namespace":"default","name":"my_table"},"rowkey":"key","columns":{"key":{"cf":"rowkey","col":"key","type":"string"},"name":{"cf":"cf","col":"name","type":"string"}}}'
                                export IMAGE_NAME_VERSION=hbase-to-gcs-java-automated:1.0.0
                                export HBASE_SITE_PATH=../hbase-site.xml
                                export IMAGE=gcr.io/${GCP_PROJECT}/${IMAGE_NAME_VERSION}
                                export SKIP_IMAGE_BUILD=TRUE
                                
                                cd java
                                
                                bin/start.sh \
                                --container-image=$IMAGE \
                                --properties='spark.dataproc.driverEnv.SPARK_EXTRA_CLASSPATH=/etc/hbase/conf/'  \
                                -- --template HBASETOGCS \
                                --templateProperty hbasetogcs.output.fileformat=csv \
                                --templateProperty hbasetogcs.output.savemode=overwrite \
                                --templateProperty hbasetogcs.output.path=gs://dataproc-templates/integration-testing/output/HBASETOGCS_automated/csv  \
                                --templateProperty hbasetogcs.table.catalog=$CATALOG
                                
                                '''
                        }
                    }
                        stage('GCS TO GCS (csv)'){
                            steps {
                                sh '''
                                    
                                    export SKIP_BUILD=true
                                    
                                    cd java
                                    
                                    bin/start.sh \
                                    -- --template GCSTOGCS \
                                    --templateProperty project.id=$GCP_PROJECT \
                                    --templateProperty gcs.gcs.input.location=gs://dataproc-templates/integration-testing/gcstogcs/csvtoavro/csv/cities.csv \
                                    --templateProperty gcs.gcs.input.format=csv \
                                    --templateProperty gcs.gcs.output.location=gs://dataproc-templates/integration-testing/output/GCSTOGCS/avro \
                                    --templateProperty gcs.gcs.output.format=avro \
                                    --templateProperty gcs.gcs.write.mode=overwrite
                                '''
                            }
                        }
                }
            }
            stage('Parallel Execution 6'){
                parallel{
                    stage('GCS TO BIGTABLE'){
                        steps {
                            sh '''  
                                export SKIP_BUILD=true

                                cd java

                                bin/start.sh \
                                -- --template GCSTOBIGTABLE \
                                --templateProperty project.id=$GCP_PROJECT \
                                --templateProperty gcs.bigtable.input.location=gs://dataproc-templates/data/csv/GCSToBigTable_cities.csv \
                                --templateProperty gcs.bigtable.input.format=csv \
                                --templateProperty gcs.bigtable.output.instance.id=$ENV_TEST_BIGTABLE_INSTANCE \
                                --templateProperty gcs.bigtable.output.project.id=$GCP_PROJECT \
                                --templateProperty gcs.bigtable.table.name=test \
                                --templateProperty gcs.bigtable.column.family=Name
                            '''
                        }
                    }
                    stage('SPANNER TO GCS (csv)'){
                        steps {
                            sh '''
                                export SKIP_BUILD=true
                                    
                                cd java

                                bin/start.sh \
                                -- --template SPANNERTOGCS \
                                --templateProperty project.id=$GCP_PROJECT \
                                --templateProperty spanner.gcs.input.spanner.id=$ENV_TEST_SPANNER_ID \
                                --templateProperty spanner.gcs.input.database.id=test-db \
                                --templateProperty spanner.gcs.input.table.id=shakespeare \
                                --templateProperty spanner.gcs.output.gcs.path=gs://dataproc-templates/integration-testing/output/SPANNERTOGCS/csv \
                                --templateProperty spanner.gcs.output.gcs.saveMode=Overwrite \
                                --templateProperty spanner.gcs.output.gcs.format=csv
                            '''
                        }
                    }
                    stage('SPANNER TO GCS (avro)'){
                        steps {
                            sh '''
                                export SKIP_BUILD=true
                                    
                                cd java

                                bin/start.sh \
                                -- --template SPANNERTOGCS \
                                --templateProperty project.id=$GCP_PROJECT \
                                --templateProperty spanner.gcs.input.spanner.id=$ENV_TEST_SPANNER_ID \
                                --templateProperty spanner.gcs.input.database.id=test-db \
                                --templateProperty spanner.gcs.input.table.id=shakespeare \
                                --templateProperty spanner.gcs.output.gcs.path=gs://dataproc-templates/integration-testing/output/SPANNERTOGCS/avro \
                                --templateProperty spanner.gcs.output.gcs.saveMode=Overwrite \
                                --templateProperty spanner.gcs.output.gcs.format=avro
                            '''
                        }
                    }
                        stage('GCS TO BIGQUERY(csv)') {
                            steps{
                                sh '''
                                    export SKIP_BUILD=true
                                    
                                    cd java
                                    
                                    bin/start.sh \
                                    -- --template GCSTOBIGQUERY \
                                    --templateProperty project.id=$GCP_PROJECT \
                                    --templateProperty gcs.bigquery.input.location=gs://dataproc-templates/integration-testing/gcstobigquery/cities.csv \
                                    --templateProperty gcs.bigquery.input.format=csv \
                                    --templateProperty gcs.bigquery.output.dataset=dataproc_templates \
                                    --templateProperty gcs.bigquery.output.table=gcs_bq_cities \
                                    --templateProperty gcs.bigquery.temp.bucket.name=dataproc-templates'''
                                
                                
                            
                            }
                        }
                }
            }
            stage('Parallel Execution 7'){
                parallel{
                    stage('Cassandra to GCS (avro)'){
                        steps {
                            sh '''
                                export SKIP_BUILD=true
                                    
                                cd java

                                bin/start.sh \
                                    -- --template CASSANDRATOGCS \
                                    --templateProperty project.id=$GCP_PROJECT \
                                    --templateProperty cassandratogcs.input.keyspace=testkeyspace \
                                    --templateProperty cassandratogcs.input.table=emp \
                                    --templateProperty cassandratogcs.input.host=$ENV_TEST_CASSANDRA_HOST \
                                    --templateProperty cassandratogcs.output.format=avro \
                                    --templateProperty cassandratogcs.output.savemode=Overwrite \
                                    --templateProperty cassandratogcs.output.path=gs://dataproc-templates/integration-testing/output/CASSANDRATOGCS/java_avro
                            '''
                        }
                    }
                    stage('KAFKA TO GCS (avro)'){
                        steps {
                            sh '''
                                export SKIP_BUILD=true
                                    
                                cd java

                                bin/start.sh \
                                -- --template KAFKATOGCS \
                                --templateProperty project.id=$GCP_PROJECT \
                                --templateProperty kafka.gcs.output.location=gs://dataproc-templates/integration-testing/output/KAFKATOGCS/avro \
                                --templateProperty kafka.bootstrap.servers=$ENV_TEST_KAFKA_BOOTSTRAP_SERVERS \
                                --templateProperty kafka.topic=integration-test \
                                --templateProperty kafka.starting.offset=earliest \
                                --templateProperty kafka.gcs.output.format=avro \
                                --templateProperty kafka.message.format=bytes \
                                --templateProperty kafka.gcs.await.termination.timeout.ms=60000
                            '''
                        }
                    }
                    stage('BIGQUERY TO GCS (avro)'){
                        steps {
                            sh '''
                                export SKIP_BUILD=true
                                    
                                cd java
                                
                                export JARS=gs://spark-lib/bigquery/spark-bigquery-latest_2.12.jar

                                bin/start.sh \
                                -- --template=BIGQUERYTOGCS \
                                --templateProperty project.id=$GCP_PROJECT \
                                --templateProperty bigquery.gcs.input.table=$GCP_PROJECT:dataproc_templates.emp_table \
                                --templateProperty bigquery.gcs.output.format=avro \
                                --templateProperty bigquery.gcs.output.mode=Overwrite \
                                --templateProperty bigquery.gcs.output.location=gs://dataproc-templates/integration-testing/output/BIGQUERYTOGCS/avro
                            '''
                        }
                    }
                    stage('TEXT TO BIGQUERY'){
                        steps {
                            sh '''
                                export SKIP_BUILD=true
                                    
                                cd java

                                bin/start.sh \
                                -- --template TEXTTOBIGQUERY \
                                --templateProperty project.id=$GCP_PROJECT \
                                --templateProperty text.bigquery.input.location=gs://dataproc-templates/data/deflate \
                                --templateProperty text.bigquery.input.compression=deflate \
                                --templateProperty text.bigquery.input.delimiter=, \
                                --templateProperty text.bigquery.output.dataset=dataproc_templates \
                                --templateProperty text.bigquery.output.table=texttobigquery \
                                --templateProperty text.bigquery.output.mode=Overwrite \
                                --templateProperty text.bigquery.temp.bucket=dataproc-templates/texttobigquery
                            '''
                        }
                    }
                }
            }
            stage('Parallel Execution 8'){
                parallel{
                    stage('BIGQUERY TO GCS (csv)'){
                        steps {
                            sh '''
                                export SKIP_BUILD=true
                                    
                                cd java

                                bin/start.sh \
                                -- --template BIGQUERYTOGCS \
                                --templateProperty bigquery.gcs.input.table="dataproc_templates.bqtogcs" \
                                --templateProperty bigquery.gcs.output.format="csv" \
                                --templateProperty bigquery.gcs.output.mode="Overwrite" \
                                --templateProperty bigquery.gcs.output.location="gs://dataproc-templates/integration-testing/output/BIGQUERYTOGCS/csv/"
                            '''
                        }
                    }
                    stage('HBASE TO GCS (Manual)(avro)') {
                        steps{
                            
                            sh '''
                                export SKIP_BUILD=true
                                
                                cd java
                                
                                export CATALOG='{"table":{"namespace":"default","name":"my_table"},"rowkey":"key","columns":{"key":{"cf":"rowkey","col":"key","type":"string"},"name":{"cf":"cf","col":"name","type":"string"}}}'
                                export JARS="gs://deps-dataproc-template/hbase-shaded-mapreduce-2.4.12.jar,gs://deps-dataproc-template/hbase-client-2.4.12.jar,gs://deps-dataproc-template/htrace-core4-4.2.0-incubating.jar,file:///usr/lib/spark/external/hbase-spark-protocol-shaded.jar,file:///usr/lib/spark/external/hbase-spark.jar"
                                
                                bin/start.sh \
                                --container-image=gcr.io/$GCP_PROJECT/hbase-to-gcs:1.0.0 \
                                --properties='spark.dataproc.driverEnv.SPARK_EXTRA_CLASSPATH=/etc/hbase/conf/' \
                                -- --template=HBASETOGCS \
                                --templateProperty hbasetogcs.output.fileformat=avro \
                                --templateProperty hbasetogcs.output.savemode=overwrite \
                                --templateProperty hbasetogcs.output.path=gs://dataproc-templates/integration-testing/output/HBASETOGCS_manual/avro  \
                                --templateProperty hbasetogcs.table.catalog=$CATALOG
                                '''
                        }
                    }
                    stage('HBASE TO GCS (Automated)(avro)') {
                        steps{
                            
                            sh '''
                            
                                gsutil cp gs://python-dataproc-templates/surjitsh/hbase-site.xml .
                                gcloud auth configure-docker
                                export CATALOG='{"table":{"namespace":"default","name":"my_table"},"rowkey":"key","columns":{"key":{"cf":"rowkey","col":"key","type":"string"},"name":{"cf":"cf","col":"name","type":"string"}}}'
                                export IMAGE_NAME_VERSION=hbase-to-gcs-java-automated:1.0.0
                                export HBASE_SITE_PATH=../hbase-site.xml
                                export IMAGE=gcr.io/${GCP_PROJECT}/${IMAGE_NAME_VERSION}
                                export SKIP_IMAGE_BUILD=TRUE
                                
                                cd java
                                
                                bin/start.sh \
                                --container-image=$IMAGE \
                                --properties='spark.dataproc.driverEnv.SPARK_EXTRA_CLASSPATH=/etc/hbase/conf/'  \
                                -- --template HBASETOGCS \
                                --templateProperty hbasetogcs.output.fileformat=avro \
                                --templateProperty hbasetogcs.output.savemode=overwrite \
                                --templateProperty hbasetogcs.output.path=gs://dataproc-templates/integration-testing/output/HBASETOGCS_automated/avro  \
                                --templateProperty hbasetogcs.table.catalog=$CATALOG
                                
                                '''
                        }
                    }
                    stage('JDBC To JDBC'){
                        steps {
                            sh '''
                                export JARS=gs://dataproc-templates/jars/mysql-connector-java.jar
                                export SKIP_BUILD=true
                                    
                                cd java

                                bin/start.sh \
                                -- --template JDBCTOJDBC \
                                --templateProperty jdbctojdbc.input.url="$TEST_JDBC_URL" \
                                --templateProperty jdbctojdbc.input.driver="com.mysql.cj.jdbc.Driver" \
                                --templateProperty jdbctojdbc.input.table="employee" \
                                --templateProperty jdbctojdbc.output.url="$TEST_JDBC_URL" \
                                --templateProperty jdbctojdbc.output.driver="com.mysql.cj.jdbc.Driver" \
                                --templateProperty jdbctojdbc.output.table="employee_output" \
                                --templateProperty jdbctojdbc.output.mode="Overwrite" 
                            '''

                        }
                    }
                    stage('GCS TO Mongo') {
                        steps{
                            sh '''

                                export SKIP_BUILD=true
                                export JARS="gs://dataproc-templates/integration-testing/jars/mongo-java-driver-3.9.1.jar,gs://dataproc-templates/integration-testing/jars/mongo-spark-connector_2.12-2.4.0.jar"

                                cd java

                                bin/start.sh \
                                -- --template GCSTOMONGO \
                                --templateProperty gcs.mongodb.input.format=avro \
                                --templateProperty gcs.mongodb.input.location=gs://dataproc-templates/data/avro/empavro \
                                --templateProperty gcs.mongodb.output.uri="$ENV_TEST_MONGO_DB_URI" \
                                --templateProperty gcs.mongodb.output.database=demo \
                                --templateProperty gcs.mongodb.output.collection=test \
                                --templateProperty gcs.mongo.output.mode=overwrite

                            '''
                        }
                    }
                }
            }
<<<<<<< HEAD
            stage('Parallel Execution 9'){
                parallel{
                    stage('PubSubLite To GCS') {
                        steps{
                            sh '''
                                export GCP_PROJECT=yadavaja-sandbox
                                export REGION=us-west1
                                export GCS_STAGING_LOCATION="gs://python-dataproc-templates-temp"

                                cd java

                                bin/start.sh \
                                -- --template PUBSUBLITETOGCS \
                                --templateProperty pubsublite.to.gcs.input.subscription.url=projects/$GCP_PROJECT/locations/$REGION/subscriptions/psltobt-sub \
                                --templateProperty pubsublite.to.gcs.processing.time.seconds=1 \
                                --templateProperty pubsublite.to.gcs.timeout.ms=120000 \
                                --templateProperty pubsublite.to.gcs.output.location=gs://saumyasinha/pubsublite/output \
                                --templateProperty pubsublite.to.gcs.checkpoint.location=gs://saumyasinha/pubsublite/checkpointLocation
                            '''
                        }
                    }
                }
            }
=======
            stage('Parallel Execution 10'){
                                        parallel{
                                            stage('PubSubLite To BigTable') {
                                                steps{
                                                    sh '''
                                                        export SKIP_BUILD=true
                                                        cd java
                                                        bin/start.sh \
                                                        -- --template PUBSUBLITETOBIGTABLE \
                                                        --templateProperty pubsublite.input.project.id=$GCP_PROJECT \
                                                        --templateProperty pubsublite.input.subscription=projects/$GCP_PROJECT_NUMBER/locations/us-west1/subscriptions/pubsublitetobigtable-test-subscription2 \
                                                        --templateProperty pubsublite.checkpoint.location=dataproc-template-test1/checkpointlocation \
                                                        --templateProperty pubsublite.bigtable.output.project.id=$GCP_PROJECT \
                                                        --templateProperty pubsublite.bigtable.output.instance.id=$ENV_TEST_BIGTABLE_INSTANCE \
                                                        --templateProperty pubsublite.bigtable.output.table=bus-data
                                                    '''
                                                }
                                            }
                                        }
                                    }
>>>>>>> d06116f6
        }
    post {
        always{
            script {
                if( env.GIT_BRANCH_LOCAL == 'main' ){
                    googlechatnotification url: DATAPROC_TELEPORT_WEBHOOK_URL,
    				message: 'Jenkins: ${JOB_NAME}\nBuild status is ${BUILD_STATUS}\nSee ${BUILD_URL}\n',
    				notifyFailure: 'true',
    				notifyAborted: 'true',
    				notifyUnstable: 'true',
    				notifyNotBuilt: 'true',
    				notifyBackToNormal: 'true'
                }
            }
        }
    }
}<|MERGE_RESOLUTION|>--- conflicted
+++ resolved
@@ -769,33 +769,8 @@
                     }
                 }
             }
-<<<<<<< HEAD
             stage('Parallel Execution 9'){
                 parallel{
-                    stage('PubSubLite To GCS') {
-                        steps{
-                            sh '''
-                                export GCP_PROJECT=yadavaja-sandbox
-                                export REGION=us-west1
-                                export GCS_STAGING_LOCATION="gs://python-dataproc-templates-temp"
-
-                                cd java
-
-                                bin/start.sh \
-                                -- --template PUBSUBLITETOGCS \
-                                --templateProperty pubsublite.to.gcs.input.subscription.url=projects/$GCP_PROJECT/locations/$REGION/subscriptions/psltobt-sub \
-                                --templateProperty pubsublite.to.gcs.processing.time.seconds=1 \
-                                --templateProperty pubsublite.to.gcs.timeout.ms=120000 \
-                                --templateProperty pubsublite.to.gcs.output.location=gs://saumyasinha/pubsublite/output \
-                                --templateProperty pubsublite.to.gcs.checkpoint.location=gs://saumyasinha/pubsublite/checkpointLocation
-                            '''
-                        }
-                    }
-                }
-            }
-=======
-            stage('Parallel Execution 10'){
-                                        parallel{
                                             stage('PubSubLite To BigTable') {
                                                 steps{
                                                     sh '''
@@ -813,8 +788,46 @@
                                                 }
                                             }
                                         }
+                    stage('PubSubLite To GCS') {
+                        steps{
+                            sh '''
+                                export GCP_PROJECT=yadavaja-sandbox
+                                export REGION=us-west1
+                                export GCS_STAGING_LOCATION="gs://python-dataproc-templates-temp"
+stage('Parallel Execution 10'){
+                                        parallel{
+                                            stage('PubSubLite To BigTable') {
+                                                steps{
+                                                    sh '''
+                                                        export SKIP_BUILD=true
+                                                        cd java
+                                                        bin/start.sh \
+                                                        -- --template PUBSUBLITETOBIGTABLE \
+                                                        --templateProperty pubsublite.input.project.id=$GCP_PROJECT \
+                                                        --templateProperty pubsublite.input.subscription=projects/$GCP_PROJECT_NUMBER/locations/us-west1/subscriptions/pubsublitetobigtable-test-subscription2 \
+                                                        --templateProperty pubsublite.checkpoint.location=dataproc-template-test1/checkpointlocation \
+                                                        --templateProperty pubsublite.bigtable.output.project.id=$GCP_PROJECT \
+                                                        --templateProperty pubsublite.bigtable.output.instance.id=$ENV_TEST_BIGTABLE_INSTANCE \
+                                                        --templateProperty pubsublite.bigtable.output.table=bus-data
+                                                    '''
+                                                
+                                            }
+                                        }
                                     }
->>>>>>> d06116f6
+                                cd java
+
+                                bin/start.sh \
+                                -- --template PUBSUBLITETOGCS \
+                                --templateProperty pubsublite.to.gcs.input.subscription.url=projects/$GCP_PROJECT/locations/$REGION/subscriptions/psltobt-sub \
+                                --templateProperty pubsublite.to.gcs.processing.time.seconds=1 \
+                                --templateProperty pubsublite.to.gcs.timeout.ms=120000 \
+                                --templateProperty pubsublite.to.gcs.output.location=gs://saumyasinha/pubsublite/output \
+                                --templateProperty pubsublite.to.gcs.checkpoint.location=gs://saumyasinha/pubsublite/checkpointLocation
+                            '''
+                        }
+                    }
+                }
+            }
         }
     post {
         always{
