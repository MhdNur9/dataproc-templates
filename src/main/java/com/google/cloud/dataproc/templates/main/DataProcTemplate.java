--- conflicted
+++ resolved
@@ -58,11 +58,8 @@
           .put(TemplateName.BIGQUERYTOGCS, (args) -> new BigQueryToGCS())
           .put(TemplateName.S3TOBIGQUERY, (args) -> new S3ToBigQuery())
           .put(TemplateName.SPANNERTOGCS, (args) -> new SpannerToGCS())
-<<<<<<< HEAD
           .put(TemplateName.JDBCTOBIGQUERY, (args) -> new JDBCToBigQuery())
-=======
           .put(TemplateName.GCSTOSPANNER, GCSToSpanner::of)
->>>>>>> 737b4df2
           .put(TemplateName.GENERAL, GeneralTemplate::of)
           .build();
   private static final String TEMPLATE_NAME_LONG_OPT = "template";
